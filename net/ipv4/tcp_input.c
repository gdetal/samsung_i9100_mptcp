/*
 * INET		An implementation of the TCP/IP protocol suite for the LINUX
 *		operating system.  INET is implemented using the  BSD Socket
 *		interface as the means of communication with the user level.
 *
 *		Implementation of the Transmission Control Protocol(TCP).
 *
 * Authors:	Ross Biro
 *		Fred N. van Kempen, <waltje@uWalt.NL.Mugnet.ORG>
 *		Mark Evans, <evansmp@uhura.aston.ac.uk>
 *		Corey Minyard <wf-rch!minyard@relay.EU.net>
 *		Florian La Roche, <flla@stud.uni-sb.de>
 *		Charles Hedrick, <hedrick@klinzhai.rutgers.edu>
 *		Linus Torvalds, <torvalds@cs.helsinki.fi>
 *		Alan Cox, <gw4pts@gw4pts.ampr.org>
 *		Matthew Dillon, <dillon@apollo.west.oic.com>
 *		Arnt Gulbrandsen, <agulbra@nvg.unit.no>
 *		Jorge Cwik, <jorge@laser.satlink.net>
 */

/*
 * Changes:
 *		Pedro Roque	:	Fast Retransmit/Recovery.
 *					Two receive queues.
 *					Retransmit queue handled by TCP.
 *					Better retransmit timer handling.
 *					New congestion avoidance.
 *					Header prediction.
 *					Variable renaming.
 *
 *		Eric		:	Fast Retransmit.
 *		Randy Scott	:	MSS option defines.
 *		Eric Schenk	:	Fixes to slow start algorithm.
 *		Eric Schenk	:	Yet another double ACK bug.
 *		Eric Schenk	:	Delayed ACK bug fixes.
 *		Eric Schenk	:	Floyd style fast retrans war avoidance.
 *		David S. Miller	:	Don't allow zero congestion window.
 *		Eric Schenk	:	Fix retransmitter so that it sends
 *					next packet on ack of previous packet.
 *		Andi Kleen	:	Moved open_request checking here
 *					and process RSTs for open_requests.
 *		Andi Kleen	:	Better prune_queue, and other fixes.
 *		Andrey Savochkin:	Fix RTT measurements in the presence of
 *					timestamps.
 *		Andrey Savochkin:	Check sequence numbers correctly when
 *					removing SACKs due to in sequence incoming
 *					data segments.
 *		Andi Kleen:		Make sure we never ack data there is not
 *					enough room for. Also make this condition
 *					a fatal error if it might still happen.
 *		Andi Kleen:		Add tcp_measure_rcv_mss to make
 *					connections with MSS<min(MTU,ann. MSS)
 *					work without delayed acks.
 *		Andi Kleen:		Process packets with PSH set in the
 *					fast path.
 *		J Hadi Salim:		ECN support
 *	 	Andrei Gurtov,
 *		Pasi Sarolahti,
 *		Panu Kuhlberg:		Experimental audit of TCP (re)transmission
 *					engine. Lots of bugs are found.
 *		Pasi Sarolahti:		F-RTO for dealing with spurious RTOs
 */

#include <linux/mm.h>
#include <linux/slab.h>
#include <linux/module.h>
#include <linux/sysctl.h>
#include <linux/kernel.h>
#include <net/dst.h>
#include <net/tcp.h>
#include <net/inet_common.h>
#include <linux/ipsec.h>
#include <asm/unaligned.h>
#include <net/netdma.h>
#include <net/mtcp.h>
#include <linux/tcp_probe.h>
#include <linux/completion.h>

int sysctl_tcp_timestamps __read_mostly = 1;
int sysctl_tcp_window_scaling __read_mostly = 1;
int sysctl_tcp_sack __read_mostly = 1;
int sysctl_tcp_fack __read_mostly = 1;
int sysctl_tcp_reordering __read_mostly = TCP_FASTRETRANS_THRESH;
int sysctl_tcp_ecn __read_mostly = 2;
int sysctl_tcp_dsack __read_mostly = 1;
int sysctl_tcp_app_win __read_mostly = 31;
int sysctl_tcp_adv_win_scale __read_mostly = 1;

int sysctl_tcp_stdurg __read_mostly;
int sysctl_tcp_rfc1337 __read_mostly;
int sysctl_tcp_max_orphans __read_mostly = NR_FILE;
#ifdef CONFIG_MTCP
/*At the moment we disable frto, because it creates problems
  with failure recovery: It waits for the next ack before to decide
  whether it enters the Loss state. But in case of failure, 
  the next ack never arrives of course. When we have several paths this is
  a problem because we do want to retransmit on another working subflow
  in that case.*/
int sysctl_tcp_frto __read_mostly = 0;
#else
int sysctl_tcp_frto __read_mostly = 2;
#endif
int sysctl_tcp_frto_response __read_mostly;
int sysctl_tcp_nometrics_save __read_mostly;

int sysctl_tcp_thin_dupack __read_mostly;

int sysctl_tcp_moderate_rcvbuf __read_mostly = 1;
int sysctl_tcp_abc __read_mostly;

#define FLAG_DATA		0x01 /* Incoming frame contained data.		*/
#define FLAG_WIN_UPDATE		0x02 /* Incoming ACK was a window update.	*/
#define FLAG_DATA_ACKED		0x04 /* This ACK acknowledged new data.		*/
#define FLAG_RETRANS_DATA_ACKED	0x08 /* "" "" some of which was retransmitted.	*/
#define FLAG_SYN_ACKED		0x10 /* This ACK acknowledged SYN.		*/
#define FLAG_DATA_SACKED	0x20 /* New SACK.				*/
#define FLAG_ECE		0x40 /* ECE in this ACK				*/
#define FLAG_DATA_LOST		0x80 /* SACK detected data lossage.		*/
#define FLAG_SLOWPATH		0x100 /* Do not skip RFC checks for window update.*/
#define FLAG_ONLY_ORIG_SACKED	0x200 /* SACKs only non-rexmit sent before RTO */
#define FLAG_SND_UNA_ADVANCED	0x400 /* Snd_una was changed (!= FLAG_DATA_ACKED) */
#define FLAG_DSACKING_ACK	0x800 /* SACK blocks contained D-SACK info */
#define FLAG_NONHEAD_RETRANS_ACKED	0x1000 /* Non-head rexmitted data was ACKed */
#define FLAG_SACK_RENEGING	0x2000 /* snd_una advanced to a sacked seq */

#define FLAG_ACKED		(FLAG_DATA_ACKED|FLAG_SYN_ACKED)
#define FLAG_NOT_DUP		(FLAG_DATA|FLAG_WIN_UPDATE|FLAG_ACKED)
#define FLAG_CA_ALERT		(FLAG_DATA_SACKED|FLAG_ECE)
#define FLAG_FORWARD_PROGRESS	(FLAG_ACKED|FLAG_DATA_SACKED)
#define FLAG_ANY_PROGRESS	(FLAG_FORWARD_PROGRESS|FLAG_SND_UNA_ADVANCED)

#define TCP_REMNANT (TCP_FLAG_FIN|TCP_FLAG_URG|TCP_FLAG_SYN|TCP_FLAG_PSH)
#define TCP_HP_BITS (~(TCP_RESERVED_BITS|TCP_FLAG_PSH))

/* Adapt the MSS value used to make delayed ack decision to the
 * real world.
 */
static void tcp_measure_rcv_mss(struct sock *sk, const struct sk_buff *skb)
{
	struct inet_connection_sock *icsk = inet_csk(sk);
	const unsigned int lss = icsk->icsk_ack.last_seg_size;
	unsigned int len;

	icsk->icsk_ack.last_seg_size = 0;

	/* skb->len may jitter because of SACKs, even if peer
	 * sends good full-sized frames.
	 */
	len = skb_shinfo(skb)->gso_size ? : skb->len;
	if (len >= icsk->icsk_ack.rcv_mss) {
		icsk->icsk_ack.rcv_mss = len;
	} else {
		/* Otherwise, we make more careful check taking into account,
		 * that SACKs block is variable.
		 *
		 * "len" is invariant segment length, including TCP header.
		 */
		len += skb->data - skb_transport_header(skb);
		if (len >= TCP_MSS_DEFAULT + sizeof(struct tcphdr) ||
		    /* If PSH is not set, packet should be
		     * full sized, provided peer TCP is not badly broken.
		     * This observation (if it is correct 8)) allows
		     * to handle super-low mtu links fairly.
		     */
		    (len >= TCP_MIN_MSS + sizeof(struct tcphdr) &&
		     !(tcp_flag_word(tcp_hdr(skb)) & TCP_REMNANT))) {
			/* Subtract also invariant (if peer is RFC compliant),
			 * tcp header plus fixed timestamp option length.
			 * Resulting "len" is MSS free of SACK jitter.
			 */
			len -= tcp_sk(sk)->tcp_header_len;
			icsk->icsk_ack.last_seg_size = len;
			if (len == lss) {
				icsk->icsk_ack.rcv_mss = len;
				return;
			}
		}
		if (icsk->icsk_ack.pending & ICSK_ACK_PUSHED)
			icsk->icsk_ack.pending |= ICSK_ACK_PUSHED2;
		icsk->icsk_ack.pending |= ICSK_ACK_PUSHED;
	}
}

static void tcp_incr_quickack(struct sock *sk)
{
	struct inet_connection_sock *icsk = inet_csk(sk);
	unsigned quickacks = tcp_sk(sk)->rcv_wnd / (2 * icsk->icsk_ack.rcv_mss);

	if (quickacks == 0)
		quickacks = 2;
	if (quickacks > icsk->icsk_ack.quick)
		icsk->icsk_ack.quick = min(quickacks, TCP_MAX_QUICKACKS);
}

void tcp_enter_quickack_mode(struct sock *sk)
{
	struct inet_connection_sock *icsk = inet_csk(sk);
	tcp_incr_quickack(sk);
	icsk->icsk_ack.pingpong = 0;
	icsk->icsk_ack.ato = TCP_ATO_MIN;
}

/* Send ACKs quickly, if "quick" count is not exhausted
 * and the session is not interactive.
 */

static inline int tcp_in_quickack_mode(const struct sock *sk)
{
	const struct inet_connection_sock *icsk = inet_csk(sk);
	return icsk->icsk_ack.quick && !icsk->icsk_ack.pingpong;
}

static inline void TCP_ECN_queue_cwr(struct tcp_sock *tp)
{
	if (tp->ecn_flags & TCP_ECN_OK)
		tp->ecn_flags |= TCP_ECN_QUEUE_CWR;
}

static inline void TCP_ECN_accept_cwr(struct tcp_sock *tp, struct sk_buff *skb)
{
	if (tcp_hdr(skb)->cwr)
		tp->ecn_flags &= ~TCP_ECN_DEMAND_CWR;
}

static inline void TCP_ECN_withdraw_cwr(struct tcp_sock *tp)
{
	tp->ecn_flags &= ~TCP_ECN_DEMAND_CWR;
}

static inline void TCP_ECN_check_ce(struct tcp_sock *tp, struct sk_buff *skb)
{
	if (tp->ecn_flags & TCP_ECN_OK) {
		if (INET_ECN_is_ce(TCP_SKB_CB(skb)->flags))
			tp->ecn_flags |= TCP_ECN_DEMAND_CWR;
		/* Funny extension: if ECT is not set on a segment,
		 * it is surely retransmit. It is not in ECN RFC,
		 * but Linux follows this rule. */
		else if (INET_ECN_is_not_ect((TCP_SKB_CB(skb)->flags)))
			tcp_enter_quickack_mode((struct sock *)tp);
	}
}

static inline void TCP_ECN_rcv_synack(struct tcp_sock *tp, struct tcphdr *th)
{
	if ((tp->ecn_flags & TCP_ECN_OK) && (!th->ece || th->cwr))
		tp->ecn_flags &= ~TCP_ECN_OK;
}

static inline void TCP_ECN_rcv_syn(struct tcp_sock *tp, struct tcphdr *th)
{
	if ((tp->ecn_flags & TCP_ECN_OK) && (!th->ece || !th->cwr))
		tp->ecn_flags &= ~TCP_ECN_OK;
}

static inline int TCP_ECN_rcv_ecn_echo(struct tcp_sock *tp, struct tcphdr *th)
{
	if (th->ece && !th->syn && (tp->ecn_flags & TCP_ECN_OK))
		return 1;
	return 0;
}

/* Buffer size and advertised window tuning.
 *
 * 1. Tuning sk->sk_sndbuf, when connection enters established state.
 */

static void tcp_fixup_sndbuf(struct sock *sk)
{
	int sndmem = tcp_sk(sk)->rx_opt.mss_clamp + MAX_TCP_HEADER + 16 +
		     sizeof(struct sk_buff);

	if (sk->sk_sndbuf < 3 * sndmem)
		sk->sk_sndbuf = min(3 * sndmem, sysctl_tcp_wmem[2]);
}

/* 2. Tuning advertised window (window_clamp, rcv_ssthresh)
 *
 * All tcp_full_space() is split to two parts: "network" buffer, allocated
 * forward and advertised in receiver window (tp->rcv_wnd) and
 * "application buffer", required to isolate scheduling/application
 * latencies from network.
 * window_clamp is maximal advertised window. It can be less than
 * tcp_full_space(), in this case tcp_full_space() - window_clamp
 * is reserved for "application" buffer. The less window_clamp is
 * the smoother our behaviour from viewpoint of network, but the lower
 * throughput and the higher sensitivity of the connection to losses. 8)
 *
 * rcv_ssthresh is more strict window_clamp used at "slow start"
 * phase to predict further behaviour of this connection.
 * It is used for two goals:
 * - to enforce header prediction at sender, even when application
 *   requires some significant "application buffer". It is check #1.
 * - to prevent pruning of receive queue because of misprediction
 *   of receiver window. Check #2.
 *
 * The scheme does not work when sender sends good segments opening
 * window and then starts to feed us spaghetti. But it should work
 * in common situations. Otherwise, we have to rely on queue collapsing.
 */

/* Slow part of check#2. */
static int __tcp_grow_window(const struct sock *sk, const struct sk_buff *skb)
{
	struct tcp_sock *tp = tcp_sk(sk);
	/* Optimize this! */
	int truesize = tcp_win_from_space(skb->truesize) >> 1;
	int window = tcp_win_from_space(sysctl_tcp_rmem[2]) >> 1;

	while (tp->rcv_ssthresh <= window) {
		if (truesize <= skb->len)
			return 2 * inet_csk(sk)->icsk_ack.rcv_mss;

		truesize >>= 1;
		window >>= 1;
	}
	return 0;
}

static void tcp_grow_window(struct sock *sk, struct sk_buff *skb)
{
	struct tcp_sock *tp = tcp_sk(sk);

	/* Check #1 */
	if (tp->rcv_ssthresh < tp->window_clamp &&
	    (int)tp->rcv_ssthresh < tcp_space(sk) &&
	    !tcp_memory_pressure) {
		int incr;
		
		/* Check #2. Increase window, if skb with such overhead
		 * will fit to rcvbuf in future.
		 */
		if (tcp_win_from_space(skb->truesize) <= skb->len)
			incr = 2 * tp->advmss;
		else
			incr = __tcp_grow_window(sk, skb);
		
		if (incr) {
			tp->rcv_ssthresh = min(tp->rcv_ssthresh + incr,
					       tp->window_clamp);
			inet_csk(sk)->icsk_ack.quick |= 1;
#ifdef CONFIG_MTCP
			mtcp_update_window_clamp(tp->mpcb);
#endif
		}
	}
}

/* 3. Tuning rcvbuf, when connection enters established state. */

static void tcp_fixup_rcvbuf(struct sock *sk)
{
	struct tcp_sock *tp = tcp_sk(sk);
	int rcvmem = tp->advmss + MAX_TCP_HEADER + 16 + sizeof(struct sk_buff);

	/* Try to select rcvbuf so that 4 mss-sized segments
	 * will fit to window and corresponding skbs will fit to our rcvbuf.
	 * (was 3; 4 is minimum to allow fast retransmit to work.)
	 */
	while (tcp_win_from_space(rcvmem) < tp->advmss)
		rcvmem += 128;
	if (sk->sk_rcvbuf < 4 * rcvmem)
		sk->sk_rcvbuf = min(4 * rcvmem, sysctl_tcp_rmem[2]);
}

/* 4. Try to fixup all. It is made immediately after connection enters
 *    established state.
 */
static void tcp_init_buffer_space(struct sock *sk)
{
	struct tcp_sock *tp = tcp_sk(sk);
	int maxwin;

	if (!(sk->sk_userlocks & SOCK_RCVBUF_LOCK))
		tcp_fixup_rcvbuf(sk);
	if (!(sk->sk_userlocks & SOCK_SNDBUF_LOCK))
		tcp_fixup_sndbuf(sk);

	tp->rcvq_space.space = tp->rcv_wnd;

	maxwin = tcp_full_space(sk);

	if (tp->window_clamp >= maxwin) {
		tp->window_clamp = maxwin;

		if (sysctl_tcp_app_win && maxwin > 4 * tp->advmss)
			tp->window_clamp = max(maxwin -
					       (maxwin >> sysctl_tcp_app_win),
					       4 * tp->advmss);
	}

	/* Force reservation of one segment. */
	if (sysctl_tcp_app_win &&
	    tp->window_clamp > 2 * tp->advmss &&
	    tp->window_clamp + tp->advmss > maxwin)
		tp->window_clamp = max(2 * tp->advmss, maxwin - tp->advmss);

	tp->rcv_ssthresh = min(tp->rcv_ssthresh, tp->window_clamp);
	tp->snd_cwnd_stamp = tcp_time_stamp;

#ifdef CONFIG_MTCP
	/*mpcb is NULL if the subsock is in the mpcb accept queue.
	  In that case, the mtcp_update_window_clamp() is called 
	  later, from mtcp_add_sock()*/
	BUG_ON(!tp->mpcb && !tp->pending);
	if (tp->mpcb) mtcp_update_window_clamp(tp->mpcb);
#endif
}

/* 5. Recalculate window clamp after socket hit its memory bounds. */
static void tcp_clamp_window(struct sock *sk)
{
	struct tcp_sock *tp = tcp_sk(sk);
	struct inet_connection_sock *icsk = inet_csk(sk);

	icsk->icsk_ack.quick = 0;

	if (sk->sk_rcvbuf < sysctl_tcp_rmem[2] &&
	    !(sk->sk_userlocks & SOCK_RCVBUF_LOCK) &&
	    !tcp_memory_pressure &&
	    atomic_read(&tcp_memory_allocated) < sysctl_tcp_mem[0]) {
		sk->sk_rcvbuf = min(atomic_read(&sk->sk_rmem_alloc),
				    sysctl_tcp_rmem[2]);
	}
	if (atomic_read(&sk->sk_rmem_alloc) > sk->sk_rcvbuf)
		tp->rcv_ssthresh = min(tp->window_clamp, 2U * tp->advmss);

#ifdef CONFIG_MTCP
	mtcp_update_window_clamp(tp->mpcb);
#endif	
}

/* Initialize RCV_MSS value.
 * RCV_MSS is an our guess about MSS used by the peer.
 * We haven't any direct information about the MSS.
 * It's better to underestimate the RCV_MSS rather than overestimate.
 * Overestimations make us ACKing less frequently than needed.
 * Underestimations are more easy to detect and fix by tcp_measure_rcv_mss().
 */
void tcp_initialize_rcv_mss(struct sock *sk)
{
	struct tcp_sock *tp = tcp_sk(sk);
	unsigned int hint = min_t(unsigned int, tp->advmss, tp->mss_cache);

	hint = min(hint, tp->rcv_wnd / 2);
	hint = min(hint, TCP_MSS_DEFAULT);
	hint = max(hint, TCP_MIN_MSS);

	inet_csk(sk)->icsk_ack.rcv_mss = hint;
}

/* Receiver "autotuning" code.
 *
 * The algorithm for RTT estimation w/o timestamps is based on
 * Dynamic Right-Sizing (DRS) by Wu Feng and Mike Fisk of LANL.
 * <http://www.lanl.gov/radiant/website/pubs/drs/lacsi2001.ps>
 *
 * More detail on this code can be found at
 * <http://www.psc.edu/~jheffner/senior_thesis.ps>,
 * though this reference is out of date.  A new paper
 * is pending.
 */
static void tcp_rcv_rtt_update(struct tcp_sock *tp, u32 sample, int win_dep)
{
	u32 new_sample = tp->rcv_rtt_est.rtt;
	long m = sample;

	if (m == 0)
		m = 1;

	if (new_sample != 0) {
		/* If we sample in larger samples in the non-timestamp
		 * case, we could grossly overestimate the RTT especially
		 * with chatty applications or bulk transfer apps which
		 * are stalled on filesystem I/O.
		 *
		 * Also, since we are only going for a minimum in the
		 * non-timestamp case, we do not smooth things out
		 * else with timestamps disabled convergence takes too
		 * long.
		 */
		if (!win_dep) {
			m -= (new_sample >> 3);
			new_sample += m; /* new=old*7/8+new*1/8 */
		} else if (m < new_sample) /* if new < 8*old */
			new_sample = m << 3; 
	} else {
		/* No previous measure. */
		new_sample = m << 3;
	}

	if (tp->rcv_rtt_est.rtt != new_sample)
		tp->rcv_rtt_est.rtt = new_sample;
}

static inline void tcp_rcv_rtt_measure(struct tcp_sock *tp)
{
	/*If MPTCP is used, timestamps are mandatory. Hence, 
	  we can use always tcp_rcv_rtt_measure_ts. Moreover,
	  this simply CANNOT be used with MPTCP, since 
	  this function uses tp->rcv_wnd, which is NOT updated 
	  at all. Using that function with MPTCP, would lead
	  to underestimate the RTT, and hence undersize the receive window.*/
	if (tp->mpc) return;
	if (tp->rcv_rtt_est.time == 0)
		goto new_measure;
	if (before(tp->rcv_nxt, tp->rcv_rtt_est.seq))
		return;
	tcp_rcv_rtt_update(tp, jiffies - tp->rcv_rtt_est.time, 1);

new_measure:
	tp->rcv_rtt_est.seq = tp->rcv_nxt + tp->rcv_wnd;
	tp->rcv_rtt_est.time = tcp_time_stamp;
}

static inline void tcp_rcv_rtt_measure_ts(struct sock *sk,
					  const struct sk_buff *skb)
{
	struct tcp_sock *tp = tcp_sk(sk);
	if (tp->rx_opt.rcv_tsecr &&
	    (TCP_SKB_CB(skb)->end_seq -
	     TCP_SKB_CB(skb)->seq >= inet_csk(sk)->icsk_ack.rcv_mss))
		tcp_rcv_rtt_update(tp, tcp_time_stamp - tp->rx_opt.rcv_tsecr, 0);
}

/*
 * This function should be called every time data is copied to user space.
 * It calculates the appropriate TCP receive buffer space.
 */
void tcp_rcv_space_adjust(struct sock *sk)
{
	struct tcp_sock *tp = tcp_sk(sk);
	int time;
	int space;
#ifdef CONFIG_MTCP
	struct multipath_pcb *mpcb=tp->mpcb;
	if (tp->mpc && tp->pending)
		mpcb=mtcp_hash_find(tp->mtcp_loc_token);		
#endif
	if (tp->rcvq_space.time == 0)
		goto new_measure;

	time = tcp_time_stamp - tp->rcvq_space.time;

	if (tp->mpc && tp->mpcb) { 
#ifdef CONFIG_MTCP
		struct multipath_pcb *mpcb=tp->mpcb;
		struct tcp_sock *tp_it;
		u32 rtt_max=0;

		/*In MPTCP, we take the max delay across all flows,
		  in order to take into account meta-reordering buffers.*/
		mtcp_for_each_tp(mpcb,tp_it) {
			if (rtt_max<(tp_it->rcv_rtt_est.rtt >> 3))
				rtt_max=(tp_it->rcv_rtt_est.rtt >> 3);
		}
		if (time < rtt_max || !rtt_max)
			goto out;
#endif
	}
	else if (time < (tp->rcv_rtt_est.rtt >> 3) || tp->rcv_rtt_est.rtt == 0)
		goto out;

	space = 2 * (tp->copied_seq - tp->rcvq_space.seq);

	space = max(tp->rcvq_space.space, space);

	if (tp->rcvq_space.space != space) {
		int rcvmem;

		tp->rcvq_space.space = space;

		if (sysctl_tcp_moderate_rcvbuf &&
		    !(sk->sk_userlocks & SOCK_RCVBUF_LOCK)) {
			int new_clamp = space;

			/* Receive space grows, normalize in order to
			 * take into account packet headers and sk_buff
			 * structure overhead.
			 */
			space /= tp->advmss;
			if (!space)
				space = 1;
			rcvmem = (tp->advmss + MAX_TCP_HEADER +
				  16 + sizeof(struct sk_buff));
			while (tcp_win_from_space(rcvmem) < tp->advmss)
				rcvmem += 128;
			space *= rcvmem;
			space = min(space, sysctl_tcp_rmem[2]);
			if (space > sk->sk_rcvbuf) {
				sk->sk_rcvbuf = space;

				/* Make the window clamp follow along.  */
				tp->window_clamp = new_clamp;
#ifdef CONFIG_MTCP
				mtcp_update_window_clamp(mpcb);
#endif
					
			}
		}
	}

new_measure:
	tp->rcvq_space.seq = tp->copied_seq;
	tp->rcvq_space.time = tcp_time_stamp;
out:
#ifdef CONFIG_MTCP
	if (tp->mpc && tp->pending && mpcb)
		mpcb_put(mpcb);
#endif
}

/* There is something which you must keep in mind when you analyze the
 * behavior of the tp->ato delayed ack timeout interval.  When a
 * connection starts up, we want to ack as quickly as possible.  The
 * problem is that "good" TCP's do slow start at the beginning of data
 * transmission.  The means that until we send the first few ACK's the
 * sender will sit on his end and only queue most of his data, because
 * he can only send snd_cwnd unacked packets at any given time.  For
 * each ACK we send, he increments snd_cwnd and transmits more of his
 * queue.  -DaveM
 */
static void tcp_event_data_recv(struct sock *sk, struct sk_buff *skb)
{
	struct tcp_sock *tp = tcp_sk(sk);
	struct inet_connection_sock *icsk = inet_csk(sk);
	u32 now;

	inet_csk_schedule_ack(sk);

	tcp_measure_rcv_mss(sk, skb);

	tcp_rcv_rtt_measure(tp);

	now = tcp_time_stamp;

	if (!icsk->icsk_ack.ato) {
		/* The _first_ data packet received, initialize
		 * delayed ACK engine.
		 */
		tcp_incr_quickack(sk);
		icsk->icsk_ack.ato = TCP_ATO_MIN;
	} else {
		int m = now - icsk->icsk_ack.lrcvtime;

		if (m <= TCP_ATO_MIN / 2) {
			/* The fastest case is the first. */
			icsk->icsk_ack.ato = (icsk->icsk_ack.ato >> 1) + TCP_ATO_MIN / 2;
		} else if (m < icsk->icsk_ack.ato) {
			icsk->icsk_ack.ato = (icsk->icsk_ack.ato >> 1) + m;
			if (icsk->icsk_ack.ato > icsk->icsk_rto)
				icsk->icsk_ack.ato = icsk->icsk_rto;
		} else if (m > icsk->icsk_rto) {
			/* Too long gap. Apparently sender failed to
			 * restart window, so that we send ACKs quickly.
			 */
			tcp_incr_quickack(sk);
			sk_mem_reclaim(sk);
		}
	}
	icsk->icsk_ack.lrcvtime = now;

	TCP_ECN_check_ce(tp, skb);

	/*MPTCP: if the subsock is not yet attached to the mpcb,
	  we cannot grow the window.*/
	if (skb->len >= 128 && (!tp->mpc || tp->mpcb))
		tcp_grow_window(sk, skb);
	if (tp->mpc) BUG_ON(!tp->mpcb && !tp->pending);
}

/* Called to compute a smoothed rtt estimate. The data fed to this
 * routine either comes from timestamps, or from segments that were
 * known _not_ to have been retransmitted [see Karn/Partridge
 * Proceedings SIGCOMM 87]. The algorithm is from the SIGCOMM 88
 * piece by Van Jacobson.
 * NOTE: the next three routines used to be one big routine.
 * To save cycles in the RFC 1323 implementation it was better to break
 * it up into three procedures. -- erics
 */
static void tcp_rtt_estimator(struct sock *sk, const __u32 mrtt)
{
	struct tcp_sock *tp = tcp_sk(sk);
	long m = mrtt; /* RTT */

	if (m > HZ) {
		mtcp_debug(KERN_ERR "pi %d:measured rtt is %ld ms\n",
		       tp->path_index,m*1000/HZ);
	}

	/*	The following amusing code comes from Jacobson's
	 *	article in SIGCOMM '88.  Note that rtt and mdev
	 *	are scaled versions of rtt and mean deviation.
	 *	This is designed to be as fast as possible
	 *	m stands for "measurement".
	 *
	 *	On a 1990 paper the rto value is changed to:
	 *	RTO = rtt + 4 * mdev
	 *
	 * Funny. This algorithm seems to be very broken.
	 * These formulae increase RTO, when it should be decreased, increase
	 * too slowly, when it should be increased quickly, decrease too quickly
	 * etc. I guess in BSD RTO takes ONE value, so that it is absolutely
	 * does not matter how to _calculate_ it. Seems, it was trap
	 * that VJ failed to avoid. 8)
	 */
	if (m == 0)
		m = 1;
	if (tp->srtt != 0) {
		m -= (tp->srtt >> 3);	/* m is now error in rtt est */
		tp->srtt += m;		/* rtt = 7/8 rtt + 1/8 new */
		if (m < 0) {
			m = -m;		/* m is now abs(error) */
			m -= (tp->mdev >> 2);   /* similar update on mdev */
			/* This is similar to one of Eifel findings.
			 * Eifel blocks mdev updates when rtt decreases.
			 * This solution is a bit different: we use finer gain
			 * for mdev in this case (alpha*beta).
			 * Like Eifel it also prevents growth of rto,
			 * but also it limits too fast rto decreases,
			 * happening in pure Eifel.
			 */
			if (m > 0)
				m >>= 3;
		} else {
			m -= (tp->mdev >> 2);   /* similar update on mdev */
		}
		tp->mdev += m;	    	/* mdev = 3/4 mdev + 1/4 new */
		if (tp->mdev > tp->mdev_max) {
			tp->mdev_max = tp->mdev;
			if (tp->mdev_max > tp->rttvar)
				tp->rttvar = tp->mdev_max;
		}
		if (after(tp->snd_una, tp->rtt_seq)) {
			if (tp->mdev_max < tp->rttvar)
				tp->rttvar -= (tp->rttvar - tp->mdev_max) >> 2;
			tp->rtt_seq = tp->snd_nxt;
			tp->mdev_max = tcp_rto_min(sk);
		}
	} else {
		/* no previous measure. */
		tp->srtt = m << 3;	/* take the measured time to be rtt */
		tp->mdev = m << 1;	/* make sure rto = 3*rtt */
		tp->mdev_max = tp->rttvar = max(tp->mdev, tcp_rto_min(sk));
		tp->rtt_seq = tp->snd_nxt;
	}
}

/* Calculate rto without backoff.  This is the second half of Van Jacobson's
 * routine referred to above.
 */
static inline void tcp_set_rto(struct sock *sk)
{
	const struct tcp_sock *tp = tcp_sk(sk);
	/* Old crap is replaced with new one. 8)
	 *
	 * More seriously:
	 * 1. If rtt variance happened to be less 50msec, it is hallucination.
	 *    It cannot be less due to utterly erratic ACK generation made
	 *    at least by solaris and freebsd. "Erratic ACKs" has _nothing_
	 *    to do with delayed acks, because at cwnd>2 true delack timeout
	 *    is invisible. Actually, Linux-2.4 also generates erratic
	 *    ACKs in some circumstances.
	 */
	inet_csk(sk)->icsk_rto = __tcp_set_rto(tp);

	/* 2. Fixups made earlier cannot be right.
	 *    If we do not estimate RTO correctly without them,
	 *    all the algo is pure shit and should be replaced
	 *    with correct one. It is exactly, which we pretend to do.
	 */

	/* NOTE: clamping at TCP_RTO_MIN is not required, current algo
	 * guarantees that rto is higher.
	 */
	tcp_bound_rto(sk);
}

/* Save metrics learned by this TCP session.
   This function is called only, when TCP finishes successfully
   i.e. when it enters TIME-WAIT or goes from LAST-ACK to CLOSE.
 */
void tcp_update_metrics(struct sock *sk)
{
	struct tcp_sock *tp = tcp_sk(sk);
	struct dst_entry *dst = __sk_dst_get(sk);

	if (sysctl_tcp_nometrics_save)
		return;

	dst_confirm(dst);

	if (dst && (dst->flags & DST_HOST)) {
		const struct inet_connection_sock *icsk = inet_csk(sk);
		int m;
		unsigned long rtt;

		if (icsk->icsk_backoff || !tp->srtt) {
			/* This session failed to estimate rtt. Why?
			 * Probably, no packets returned in time.
			 * Reset our results.
			 */
			if (!(dst_metric_locked(dst, RTAX_RTT)))
				dst->metrics[RTAX_RTT - 1] = 0;
			return;
		}

		rtt = dst_metric_rtt(dst, RTAX_RTT);
		m = rtt - tp->srtt;

		/* If newly calculated rtt larger than stored one,
		 * store new one. Otherwise, use EWMA. Remember,
		 * rtt overestimation is always better than underestimation.
		 */
		if (!(dst_metric_locked(dst, RTAX_RTT))) {
			if (m <= 0)
				set_dst_metric_rtt(dst, RTAX_RTT, tp->srtt);
			else
				set_dst_metric_rtt(dst, RTAX_RTT, rtt - (m >> 3));
		}

		if (!(dst_metric_locked(dst, RTAX_RTTVAR))) {
			unsigned long var;
			if (m < 0)
				m = -m;

			/* Scale deviation to rttvar fixed point */
			m >>= 1;
			if (m < tp->mdev)
				m = tp->mdev;

			var = dst_metric_rtt(dst, RTAX_RTTVAR);
			if (m >= var)
				var = m;
			else
				var -= (var - m) >> 2;

			set_dst_metric_rtt(dst, RTAX_RTTVAR, var);
		}

		if (tcp_in_initial_slowstart(tp)) {
			/* Slow start still did not finish. */
			if (dst_metric(dst, RTAX_SSTHRESH) &&
			    !dst_metric_locked(dst, RTAX_SSTHRESH) &&
			    (tp->snd_cwnd >> 1) > dst_metric(dst, RTAX_SSTHRESH))
				dst->metrics[RTAX_SSTHRESH-1] = tp->snd_cwnd >> 1;
			if (!dst_metric_locked(dst, RTAX_CWND) &&
			    tp->snd_cwnd > dst_metric(dst, RTAX_CWND))
				dst->metrics[RTAX_CWND - 1] = tp->snd_cwnd;
		} else if (tp->snd_cwnd > tp->snd_ssthresh &&
			   icsk->icsk_ca_state == TCP_CA_Open) {
			/* Cong. avoidance phase, cwnd is reliable. */
			if (!dst_metric_locked(dst, RTAX_SSTHRESH))
				dst->metrics[RTAX_SSTHRESH-1] =
					max(tp->snd_cwnd >> 1, tp->snd_ssthresh);
			if (!dst_metric_locked(dst, RTAX_CWND))
				dst->metrics[RTAX_CWND-1] = (dst_metric(dst, RTAX_CWND) + tp->snd_cwnd) >> 1;
		} else {
			/* Else slow start did not finish, cwnd is non-sense,
			   ssthresh may be also invalid.
			 */
			if (!dst_metric_locked(dst, RTAX_CWND))
				dst->metrics[RTAX_CWND-1] = (dst_metric(dst, RTAX_CWND) + tp->snd_ssthresh) >> 1;
			if (dst_metric(dst, RTAX_SSTHRESH) &&
			    !dst_metric_locked(dst, RTAX_SSTHRESH) &&
			    tp->snd_ssthresh > dst_metric(dst, RTAX_SSTHRESH))
				dst->metrics[RTAX_SSTHRESH-1] = tp->snd_ssthresh;
		}

		if (!dst_metric_locked(dst, RTAX_REORDERING)) {
			if (dst_metric(dst, RTAX_REORDERING) < tp->reordering &&
			    tp->reordering != sysctl_tcp_reordering)
				dst->metrics[RTAX_REORDERING-1] = tp->reordering;
		}
	}
}

/* Numbers are taken from RFC3390.
 *
 * John Heffner states:
 *
 *	The RFC specifies a window of no more than 4380 bytes
 *	unless 2*MSS > 4380.  Reading the pseudocode in the RFC
 *	is a bit misleading because they use a clamp at 4380 bytes
 *	rather than use a multiplier in the relevant range.
 */
__u32 tcp_init_cwnd(struct tcp_sock *tp, struct dst_entry *dst)
{
	__u32 cwnd = (dst ? dst_metric(dst, RTAX_INITCWND) : 0);

	if (!cwnd) {
		if (tp->mss_cache > 1460)
			cwnd = 2;
		else
			cwnd = (tp->mss_cache > 1095) ? 3 : 4;
	}
	return min_t(__u32, cwnd, tp->snd_cwnd_clamp);
}

/* Set slow start threshold and cwnd not falling to slow start */
void tcp_enter_cwr(struct sock *sk, const int set_ssthresh)
{
	struct tcp_sock *tp = tcp_sk(sk);
	const struct inet_connection_sock *icsk = inet_csk(sk);

	tp->prior_ssthresh = 0;
	tp->bytes_acked = 0;
	if (icsk->icsk_ca_state < TCP_CA_CWR) {
		tp->undo_marker = 0;
		if (set_ssthresh)
			tp->snd_ssthresh = icsk->icsk_ca_ops->ssthresh(sk);
		tp->snd_cwnd = min(tp->snd_cwnd,
				   tcp_packets_in_flight(tp) + 1U);
		tp->snd_cwnd_cnt = 0;
		tp->high_seq = tp->snd_nxt;
		tp->snd_cwnd_stamp = tcp_time_stamp;
		TCP_ECN_queue_cwr(tp);

		tcp_set_ca_state(sk, TCP_CA_CWR);
	}
}

/*
 * Packet counting of FACK is based on in-order assumptions, therefore TCP
 * disables it when reordering is detected
 */
static void tcp_disable_fack(struct tcp_sock *tp)
{
	/* RFC3517 uses different metric in lost marker => reset on change */
	if (tcp_is_fack(tp))
		tp->lost_skb_hint = NULL;
	tp->rx_opt.sack_ok &= ~2;
}

/* Take a notice that peer is sending D-SACKs */
static void tcp_dsack_seen(struct tcp_sock *tp)
{
	tp->rx_opt.sack_ok |= 4;
}

/* Initialize metrics on socket. */

static void tcp_init_metrics(struct sock *sk)
{
	struct tcp_sock *tp = tcp_sk(sk);
	struct dst_entry *dst = __sk_dst_get(sk);

	if (dst == NULL)
		goto reset;

	dst_confirm(dst);

	if (dst_metric_locked(dst, RTAX_CWND))
		tp->snd_cwnd_clamp = dst_metric(dst, RTAX_CWND);
	if (dst_metric(dst, RTAX_SSTHRESH)) {
		tp->snd_ssthresh = dst_metric(dst, RTAX_SSTHRESH);
		if (tp->snd_ssthresh > tp->snd_cwnd_clamp)
			tp->snd_ssthresh = tp->snd_cwnd_clamp;
	}
	if (dst_metric(dst, RTAX_REORDERING) &&
	    tp->reordering != dst_metric(dst, RTAX_REORDERING)) {
		tcp_disable_fack(tp);
		tp->reordering = dst_metric(dst, RTAX_REORDERING);
	}

	if (dst_metric(dst, RTAX_RTT) == 0)
		goto reset;

	if (!tp->srtt && dst_metric_rtt(dst, RTAX_RTT) < (TCP_TIMEOUT_INIT << 3))
		goto reset;

	/* Initial rtt is determined from SYN,SYN-ACK.
	 * The segment is small and rtt may appear much
	 * less than real one. Use per-dst memory
	 * to make it more realistic.
	 *
	 * A bit of theory. RTT is time passed after "normal" sized packet
	 * is sent until it is ACKed. In normal circumstances sending small
	 * packets force peer to delay ACKs and calculation is correct too.
	 * The algorithm is adaptive and, provided we follow specs, it
	 * NEVER underestimate RTT. BUT! If peer tries to make some clever
	 * tricks sort of "quick acks" for time long enough to decrease RTT
	 * to low value, and then abruptly stops to do it and starts to delay
	 * ACKs, wait for troubles.
	 */
	if (dst_metric_rtt(dst, RTAX_RTT) > tp->srtt) {
		tp->srtt = dst_metric_rtt(dst, RTAX_RTT);
		tp->rtt_seq = tp->snd_nxt;
	}
	if (dst_metric_rtt(dst, RTAX_RTTVAR) > tp->mdev) {
		tp->mdev = dst_metric_rtt(dst, RTAX_RTTVAR);
		tp->mdev_max = tp->rttvar = max(tp->mdev, tcp_rto_min(sk));
	}
	tcp_set_rto(sk);
	if (inet_csk(sk)->icsk_rto < TCP_TIMEOUT_INIT && !tp->rx_opt.saw_tstamp)
		goto reset;

cwnd:
	tp->snd_cwnd = tcp_init_cwnd(tp, dst);
	tp->snd_cwnd_stamp = tcp_time_stamp;
	return;

reset:
	/* Play conservative. If timestamps are not
	 * supported, TCP will fail to recalculate correct
	 * rtt, if initial rto is too small. FORGET ALL AND RESET!
	 */
	if (!tp->rx_opt.saw_tstamp && tp->srtt) {
		tp->srtt = 0;
		tp->mdev = tp->mdev_max = tp->rttvar = TCP_TIMEOUT_INIT;
		inet_csk(sk)->icsk_rto = TCP_TIMEOUT_INIT;
	}
	goto cwnd;
}

static void tcp_update_reordering(struct sock *sk, const int metric,
				  const int ts)
{
	struct tcp_sock *tp = tcp_sk(sk);
	if (metric > tp->reordering) {
		int mib_idx;

		tp->reordering = min(TCP_MAX_REORDERING, metric);

		/* This exciting event is worth to be remembered. 8) */
		if (ts)
			mib_idx = LINUX_MIB_TCPTSREORDER;
		else if (tcp_is_reno(tp))
			mib_idx = LINUX_MIB_TCPRENOREORDER;
		else if (tcp_is_fack(tp))
			mib_idx = LINUX_MIB_TCPFACKREORDER;
		else
			mib_idx = LINUX_MIB_TCPSACKREORDER;

		NET_INC_STATS_BH(sock_net(sk), mib_idx);
#if FASTRETRANS_DEBUG > 1
		printk(KERN_DEBUG "Disorder%d %d %u f%u s%u rr%d\n",
		       tp->rx_opt.sack_ok, inet_csk(sk)->icsk_ca_state,
		       tp->reordering,
		       tp->fackets_out,
		       tp->sacked_out,
		       tp->undo_marker ? tp->undo_retrans : 0);
#endif
		tcp_disable_fack(tp);
	}
}

/* This must be called before lost_out is incremented */
static void tcp_verify_retransmit_hint(struct tcp_sock *tp, struct sk_buff *skb)
{
	if ((tp->retransmit_skb_hint == NULL) ||
	    before(TCP_SKB_CB(skb)->seq,
		   TCP_SKB_CB(tp->retransmit_skb_hint)->seq))
		tp->retransmit_skb_hint = skb;

	if (!tp->lost_out ||
	    after(TCP_SKB_CB(skb)->end_seq, tp->retransmit_high))
		tp->retransmit_high = TCP_SKB_CB(skb)->end_seq;
}

static void tcp_skb_mark_lost(struct tcp_sock *tp, struct sk_buff *skb)
{
	if (!(TCP_SKB_CB(skb)->sacked & (TCPCB_LOST|TCPCB_SACKED_ACKED))) {
		tcp_verify_retransmit_hint(tp, skb);

		tp->lost_out += tcp_skb_pcount(skb);
		TCP_SKB_CB(skb)->sacked |= TCPCB_LOST;
	}
}

static void tcp_skb_mark_lost_uncond_verify(struct tcp_sock *tp,
					    struct sk_buff *skb)
{
	tcp_verify_retransmit_hint(tp, skb);

	if (!(TCP_SKB_CB(skb)->sacked & (TCPCB_LOST|TCPCB_SACKED_ACKED))) {
		tp->lost_out += tcp_skb_pcount(skb);
		TCP_SKB_CB(skb)->sacked |= TCPCB_LOST;
	}
}

/* This procedure tags the retransmission queue when SACKs arrive.
 *
 * We have three tag bits: SACKED(S), RETRANS(R) and LOST(L).
 * Packets in queue with these bits set are counted in variables
 * sacked_out, retrans_out and lost_out, correspondingly.
 *
 * Valid combinations are:
 * Tag  InFlight	Description
 * 0	1		- orig segment is in flight.
 * S	0		- nothing flies, orig reached receiver.
 * L	0		- nothing flies, orig lost by net.
 * R	2		- both orig and retransmit are in flight.
 * L|R	1		- orig is lost, retransmit is in flight.
 * S|R  1		- orig reached receiver, retrans is still in flight.
 * (L|S|R is logically valid, it could occur when L|R is sacked,
 *  but it is equivalent to plain S and code short-curcuits it to S.
 *  L|S is logically invalid, it would mean -1 packet in flight 8))
 *
 * These 6 states form finite state machine, controlled by the following events:
 * 1. New ACK (+SACK) arrives. (tcp_sacktag_write_queue())
 * 2. Retransmission. (tcp_retransmit_skb(), tcp_xmit_retransmit_queue())
 * 3. Loss detection event of one of three flavors:
 *	A. Scoreboard estimator decided the packet is lost.
 *	   A'. Reno "three dupacks" marks head of queue lost.
 *	   A''. Its FACK modfication, head until snd.fack is lost.
 *	B. SACK arrives sacking data transmitted after never retransmitted
 *	   hole was sent out.
 *	C. SACK arrives sacking SND.NXT at the moment, when the
 *	   segment was retransmitted.
 * 4. D-SACK added new rule: D-SACK changes any tag to S.
 *
 * It is pleasant to note, that state diagram turns out to be commutative,
 * so that we are allowed not to be bothered by order of our actions,
 * when multiple events arrive simultaneously. (see the function below).
 *
 * Reordering detection.
 * --------------------
 * Reordering metric is maximal distance, which a packet can be displaced
 * in packet stream. With SACKs we can estimate it:
 *
 * 1. SACK fills old hole and the corresponding segment was not
 *    ever retransmitted -> reordering. Alas, we cannot use it
 *    when segment was retransmitted.
 * 2. The last flaw is solved with D-SACK. D-SACK arrives
 *    for retransmitted and already SACKed segment -> reordering..
 * Both of these heuristics are not used in Loss state, when we cannot
 * account for retransmits accurately.
 *
 * SACK block validation.
 * ----------------------
 *
 * SACK block range validation checks that the received SACK block fits to
 * the expected sequence limits, i.e., it is between SND.UNA and SND.NXT.
 * Note that SND.UNA is not included to the range though being valid because
 * it means that the receiver is rather inconsistent with itself reporting
 * SACK reneging when it should advance SND.UNA. Such SACK block this is
 * perfectly valid, however, in light of RFC2018 which explicitly states
 * that "SACK block MUST reflect the newest segment.  Even if the newest
 * segment is going to be discarded ...", not that it looks very clever
 * in case of head skb. Due to potentional receiver driven attacks, we
 * choose to avoid immediate execution of a walk in write queue due to
 * reneging and defer head skb's loss recovery to standard loss recovery
 * procedure that will eventually trigger (nothing forbids us doing this).
 *
 * Implements also blockage to start_seq wrap-around. Problem lies in the
 * fact that though start_seq (s) is before end_seq (i.e., not reversed),
 * there's no guarantee that it will be before snd_nxt (n). The problem
 * happens when start_seq resides between end_seq wrap (e_w) and snd_nxt
 * wrap (s_w):
 *
 *         <- outs wnd ->                          <- wrapzone ->
 *         u     e      n                         u_w   e_w  s n_w
 *         |     |      |                          |     |   |  |
 * |<------------+------+----- TCP seqno space --------------+---------->|
 * ...-- <2^31 ->|                                           |<--------...
 * ...---- >2^31 ------>|                                    |<--------...
 *
 * Current code wouldn't be vulnerable but it's better still to discard such
 * crazy SACK blocks. Doing this check for start_seq alone closes somewhat
 * similar case (end_seq after snd_nxt wrap) as earlier reversed check in
 * snd_nxt wrap -> snd_una region will then become "well defined", i.e.,
 * equal to the ideal case (infinite seqno space without wrap caused issues).
 *
 * With D-SACK the lower bound is extended to cover sequence space below
 * SND.UNA down to undo_marker, which is the last point of interest. Yet
 * again, D-SACK block must not to go across snd_una (for the same reason as
 * for the normal SACK blocks, explained above). But there all simplicity
 * ends, TCP might receive valid D-SACKs below that. As long as they reside
 * fully below undo_marker they do not affect behavior in anyway and can
 * therefore be safely ignored. In rare cases (which are more or less
 * theoretical ones), the D-SACK will nicely cross that boundary due to skb
 * fragmentation and packet reordering past skb's retransmission. To consider
 * them correctly, the acceptable range must be extended even more though
 * the exact amount is rather hard to quantify. However, tp->max_window can
 * be used as an exaggerated estimate.
 */
static int tcp_is_sackblock_valid(struct tcp_sock *tp, int is_dsack,
				  u32 start_seq, u32 end_seq)
{
	/* Too far in future, or reversed (interpretation is ambiguous) */
	if (after(end_seq, tp->snd_nxt) || !before(start_seq, end_seq))
		return 0;

	/* Nasty start_seq wrap-around check (see comments above) */
	if (!before(start_seq, tp->snd_nxt))
		return 0;

	/* In outstanding window? ...This is valid exit for D-SACKs too.
	 * start_seq == snd_una is non-sensical (see comments above)
	 */
	if (after(start_seq, tp->snd_una))
		return 1;

	if (!is_dsack || !tp->undo_marker)
		return 0;

	/* ...Then it's D-SACK, and must reside below snd_una completely */
	if (!after(end_seq, tp->snd_una))
		return 0;

	if (!before(start_seq, tp->undo_marker))
		return 1;

	/* Too old */
	if (!after(end_seq, tp->undo_marker))
		return 0;

	/* Undo_marker boundary crossing (overestimates a lot). Known already:
	 *   start_seq < undo_marker and end_seq >= undo_marker.
	 */
	return !before(start_seq, end_seq - tp->max_window);
}

/* Check for lost retransmit. This superb idea is borrowed from "ratehalving".
 * Event "C". Later note: FACK people cheated me again 8), we have to account
 * for reordering! Ugly, but should help.
 *
 * Search retransmitted skbs from write_queue that were sent when snd_nxt was
 * less than what is now known to be received by the other end (derived from
 * highest SACK block). Also calculate the lowest snd_nxt among the remaining
 * retransmitted skbs to avoid some costly processing per ACKs.
 */
static void tcp_mark_lost_retrans(struct sock *sk)
{
	const struct inet_connection_sock *icsk = inet_csk(sk);
	struct tcp_sock *tp = tcp_sk(sk);
	struct sk_buff *skb;
	int cnt = 0;
	u32 new_low_seq = tp->snd_nxt;
	u32 received_upto = tcp_highest_sack_seq(tp);

	if (!tcp_is_fack(tp) || !tp->retrans_out ||
	    !after(received_upto, tp->lost_retrans_low) ||
	    icsk->icsk_ca_state != TCP_CA_Recovery)
		return;

	tcp_for_write_queue(skb, sk) {
		u32 ack_seq = TCP_SKB_CB(skb)->ack_seq;

		if (skb == tcp_send_head(sk))
			break;
		if (cnt == tp->retrans_out)
			break;
		if (!after(TCP_SKB_CB(skb)->end_seq, tp->snd_una))
			continue;

		if (!(TCP_SKB_CB(skb)->sacked & TCPCB_SACKED_RETRANS))
			continue;

		/* TODO: We would like to get rid of tcp_is_fack(tp) only
		 * constraint here (see above) but figuring out that at
		 * least tp->reordering SACK blocks reside between ack_seq
		 * and received_upto is not easy task to do cheaply with
		 * the available datastructures.
		 *
		 * Whether FACK should check here for tp->reordering segs
		 * in-between one could argue for either way (it would be
		 * rather simple to implement as we could count fack_count
		 * during the walk and do tp->fackets_out - fack_count).
		 */
		if (after(received_upto, ack_seq)) {
			TCP_SKB_CB(skb)->sacked &= ~TCPCB_SACKED_RETRANS;
			tp->retrans_out -= tcp_skb_pcount(skb);

			tcp_skb_mark_lost_uncond_verify(tp, skb);
			NET_INC_STATS_BH(sock_net(sk), LINUX_MIB_TCPLOSTRETRANSMIT);
		} else {
			if (before(ack_seq, new_low_seq))
				new_low_seq = ack_seq;
			cnt += tcp_skb_pcount(skb);
		}
	}

	if (tp->retrans_out)
		tp->lost_retrans_low = new_low_seq;
}

static int tcp_check_dsack(struct sock *sk, struct sk_buff *ack_skb,
			   struct tcp_sack_block_wire *sp, int num_sacks,
			   u32 prior_snd_una)
{
	struct tcp_sock *tp = tcp_sk(sk);
	u32 start_seq_0 = get_unaligned_be32(&sp[0].start_seq);
	u32 end_seq_0 = get_unaligned_be32(&sp[0].end_seq);
	int dup_sack = 0;

	if (before(start_seq_0, TCP_SKB_CB(ack_skb)->ack_seq)) {
		dup_sack = 1;
		tcp_dsack_seen(tp);
		NET_INC_STATS_BH(sock_net(sk), LINUX_MIB_TCPDSACKRECV);
	} else if (num_sacks > 1) {
		u32 end_seq_1 = get_unaligned_be32(&sp[1].end_seq);
		u32 start_seq_1 = get_unaligned_be32(&sp[1].start_seq);

		if (!after(end_seq_0, end_seq_1) &&
		    !before(start_seq_0, start_seq_1)) {
			dup_sack = 1;
			tcp_dsack_seen(tp);
			NET_INC_STATS_BH(sock_net(sk),
					LINUX_MIB_TCPDSACKOFORECV);
		}
	}

	/* D-SACK for already forgotten data... Do dumb counting. */
	if (dup_sack &&
	    !after(end_seq_0, prior_snd_una) &&
	    after(end_seq_0, tp->undo_marker))
		tp->undo_retrans--;

	return dup_sack;
}

struct tcp_sacktag_state {
	int reord;
	int fack_count;
	int flag;
};

/* Check if skb is fully within the SACK block. In presence of GSO skbs,
 * the incoming SACK may not exactly match but we can find smaller MSS
 * aligned portion of it that matches. Therefore we might need to fragment
 * which may fail and creates some hassle (caller must handle error case
 * returns).
 *
 * FIXME: this could be merged to shift decision code
 */
static int tcp_match_skb_to_sack(struct sock *sk, struct sk_buff *skb,
				 u32 start_seq, u32 end_seq)
{
	int in_sack, err;
	unsigned int pkt_len;
	unsigned int mss;

	in_sack = !after(start_seq, TCP_SKB_CB(skb)->seq) &&
		  !before(end_seq, TCP_SKB_CB(skb)->end_seq);

	if (tcp_skb_pcount(skb) > 1 && !in_sack &&
	    after(TCP_SKB_CB(skb)->end_seq, start_seq)) {
		mss = tcp_skb_mss(skb);
		in_sack = !after(start_seq, TCP_SKB_CB(skb)->seq);

		if (!in_sack) {
			pkt_len = start_seq - TCP_SKB_CB(skb)->seq;
			if (pkt_len < mss)
				pkt_len = mss;
		} else {
			pkt_len = end_seq - TCP_SKB_CB(skb)->seq;
			if (pkt_len < mss)
				return -EINVAL;
		}

		/* Round if necessary so that SACKs cover only full MSSes
		 * and/or the remaining small portion (if present)
		 */
		if (pkt_len > mss) {
			unsigned int new_len = (pkt_len / mss) * mss;
			if (!in_sack && new_len < pkt_len) {
				new_len += mss;
				if (new_len > skb->len)
					return 0;
			}
			pkt_len = new_len;
		}
		err = tcp_fragment(sk, skb, pkt_len, mss);
		if (err < 0)
			return err;
	}

	return in_sack;
}

static u8 tcp_sacktag_one(struct sk_buff *skb, struct sock *sk,
			  struct tcp_sacktag_state *state,
			  int dup_sack, int pcount)
{
	struct tcp_sock *tp = tcp_sk(sk);
	u8 sacked = TCP_SKB_CB(skb)->sacked;
	int fack_count = state->fack_count;

	/* Account D-SACK for retransmitted packet. */
	if (dup_sack && (sacked & TCPCB_RETRANS)) {
		if (after(TCP_SKB_CB(skb)->end_seq, tp->undo_marker))
			tp->undo_retrans--;
		if (sacked & TCPCB_SACKED_ACKED)
			state->reord = min(fack_count, state->reord);
	}

	/* Nothing to do; acked frame is about to be dropped (was ACKed). */
	if (!after(TCP_SKB_CB(skb)->end_seq, tp->snd_una))
		return sacked;

	if (!(sacked & TCPCB_SACKED_ACKED)) {
		if (sacked & TCPCB_SACKED_RETRANS) {
			/* If the segment is not tagged as lost,
			 * we do not clear RETRANS, believing
			 * that retransmission is still in flight.
			 */
			if (sacked & TCPCB_LOST) {
				sacked &= ~(TCPCB_LOST|TCPCB_SACKED_RETRANS);
				tp->lost_out -= pcount;
				tp->retrans_out -= pcount;
			}
		} else {
			if (!(sacked & TCPCB_RETRANS)) {
				/* New sack for not retransmitted frame,
				 * which was in hole. It is reordering.
				 */
				if (before(TCP_SKB_CB(skb)->seq,
					   tcp_highest_sack_seq(tp)))
					state->reord = min(fack_count,
							   state->reord);

				/* SACK enhanced F-RTO (RFC4138; Appendix B) */
				if (!after(TCP_SKB_CB(skb)->end_seq, tp->frto_highmark))
					state->flag |= FLAG_ONLY_ORIG_SACKED;
			}

			if (sacked & TCPCB_LOST) {
				sacked &= ~TCPCB_LOST;
				tp->lost_out -= pcount;
			}
		}

		sacked |= TCPCB_SACKED_ACKED;
		state->flag |= FLAG_DATA_SACKED;
		tp->sacked_out += pcount;

		fack_count += pcount;

		/* Lost marker hint past SACKed? Tweak RFC3517 cnt */
		if (!tcp_is_fack(tp) && (tp->lost_skb_hint != NULL) &&
		    before(TCP_SKB_CB(skb)->seq,
			   TCP_SKB_CB(tp->lost_skb_hint)->seq))
			tp->lost_cnt_hint += pcount;

		if (fack_count > tp->fackets_out)
			tp->fackets_out = fack_count;
	}

	/* D-SACK. We can detect redundant retransmission in S|R and plain R
	 * frames and clear it. undo_retrans is decreased above, L|R frames
	 * are accounted above as well.
	 */
	if (dup_sack && (sacked & TCPCB_SACKED_RETRANS)) {
		sacked &= ~TCPCB_SACKED_RETRANS;
		tp->retrans_out -= pcount;
	}

	return sacked;
}

static int tcp_shifted_skb(struct sock *sk, struct sk_buff *skb,
			   struct tcp_sacktag_state *state,
			   unsigned int pcount, int shifted, int mss,
			   int dup_sack)
{
	struct tcp_sock *tp = tcp_sk(sk);
	struct sk_buff *prev = tcp_write_queue_prev(sk, skb);

	BUG_ON(!pcount);

	/* Tweak before seqno plays */
	if (!tcp_is_fack(tp) && tcp_is_sack(tp) && tp->lost_skb_hint &&
	    !before(TCP_SKB_CB(tp->lost_skb_hint)->seq, TCP_SKB_CB(skb)->seq))
		tp->lost_cnt_hint += pcount;

	TCP_SKB_CB(prev)->end_seq += shifted;
	TCP_SKB_CB(skb)->seq += shifted;

	skb_shinfo(prev)->gso_segs += pcount;
	BUG_ON(skb_shinfo(skb)->gso_segs < pcount);
	skb_shinfo(skb)->gso_segs -= pcount;

	/* When we're adding to gso_segs == 1, gso_size will be zero,
	 * in theory this shouldn't be necessary but as long as DSACK
	 * code can come after this skb later on it's better to keep
	 * setting gso_size to something.
	 */
	if (!skb_shinfo(prev)->gso_size) {
		skb_shinfo(prev)->gso_size = mss;
		skb_shinfo(prev)->gso_type = sk->sk_gso_type;
	}

	/* CHECKME: To clear or not to clear? Mimics normal skb currently */
	if (skb_shinfo(skb)->gso_segs <= 1) {
		skb_shinfo(skb)->gso_size = 0;
		skb_shinfo(skb)->gso_type = 0;
	}

	/* We discard results */
	tcp_sacktag_one(skb, sk, state, dup_sack, pcount);

	/* Difference in this won't matter, both ACKed by the same cumul. ACK */
	TCP_SKB_CB(prev)->sacked |= (TCP_SKB_CB(skb)->sacked & TCPCB_EVER_RETRANS);

	if (skb->len > 0) {
		BUG_ON(!tcp_skb_pcount(skb));
		NET_INC_STATS_BH(sock_net(sk), LINUX_MIB_SACKSHIFTED);
		return 0;
	}

	/* Whole SKB was eaten :-) */

	if (skb == tp->retransmit_skb_hint)
		tp->retransmit_skb_hint = prev;
	if (skb == tp->scoreboard_skb_hint)
		tp->scoreboard_skb_hint = prev;
	if (skb == tp->lost_skb_hint) {
		tp->lost_skb_hint = prev;
		tp->lost_cnt_hint -= tcp_skb_pcount(prev);
	}

	TCP_SKB_CB(skb)->flags |= TCP_SKB_CB(prev)->flags;
	if (skb == tcp_highest_sack(sk))
		tcp_advance_highest_sack(sk, skb);

	tcp_unlink_write_queue(skb, sk);
	sk_wmem_free_skb(sk, skb);

	NET_INC_STATS_BH(sock_net(sk), LINUX_MIB_SACKMERGED);

	return 1;
}

/* I wish gso_size would have a bit more sane initialization than
 * something-or-zero which complicates things
 */
static int tcp_skb_seglen(struct sk_buff *skb)
{
	return tcp_skb_pcount(skb) == 1 ? skb->len : tcp_skb_mss(skb);
}

/* Shifting pages past head area doesn't work */
static int skb_can_shift(struct sk_buff *skb)
{
	return !skb_headlen(skb) && skb_is_nonlinear(skb);
}

/* Try collapsing SACK blocks spanning across multiple skbs to a single
 * skb.
 */
static struct sk_buff *tcp_shift_skb_data(struct sock *sk, struct sk_buff *skb,
					  struct tcp_sacktag_state *state,
					  u32 start_seq, u32 end_seq,
					  int dup_sack)
{
	struct tcp_sock *tp = tcp_sk(sk);
	struct sk_buff *prev;
	int mss;
	int pcount = 0;
	int len;
	int in_sack;

	if (!sk_can_gso(sk))
		goto fallback;

	/* Normally R but no L won't result in plain S */
	if (!dup_sack &&
	    (TCP_SKB_CB(skb)->sacked & (TCPCB_LOST|TCPCB_SACKED_RETRANS)) == TCPCB_SACKED_RETRANS)
		goto fallback;
	if (!skb_can_shift(skb))
		goto fallback;
	/* This frame is about to be dropped (was ACKed). */
	if (!after(TCP_SKB_CB(skb)->end_seq, tp->snd_una))
		goto fallback;

	/* Can only happen with delayed DSACK + discard craziness */
	if (unlikely(skb == tcp_write_queue_head(sk)))
		goto fallback;
	prev = tcp_write_queue_prev(sk, skb);

	if ((TCP_SKB_CB(prev)->sacked & TCPCB_TAGBITS) != TCPCB_SACKED_ACKED)
		goto fallback;

	in_sack = !after(start_seq, TCP_SKB_CB(skb)->seq) &&
		  !before(end_seq, TCP_SKB_CB(skb)->end_seq);

	if (in_sack) {
		len = skb->len;
		pcount = tcp_skb_pcount(skb);
		mss = tcp_skb_seglen(skb);

		/* TODO: Fix DSACKs to not fragment already SACKed and we can
		 * drop this restriction as unnecessary
		 */
		if (mss != tcp_skb_seglen(prev))
			goto fallback;
	} else {
		if (!after(TCP_SKB_CB(skb)->end_seq, start_seq))
			goto noop;
		/* CHECKME: This is non-MSS split case only?, this will
		 * cause skipped skbs due to advancing loop btw, original
		 * has that feature too
		 */
		if (tcp_skb_pcount(skb) <= 1)
			goto noop;

		in_sack = !after(start_seq, TCP_SKB_CB(skb)->seq);
		if (!in_sack) {
			/* TODO: head merge to next could be attempted here
			 * if (!after(TCP_SKB_CB(skb)->end_seq, end_seq)),
			 * though it might not be worth of the additional hassle
			 *
			 * ...we can probably just fallback to what was done
			 * previously. We could try merging non-SACKed ones
			 * as well but it probably isn't going to buy off
			 * because later SACKs might again split them, and
			 * it would make skb timestamp tracking considerably
			 * harder problem.
			 */
			goto fallback;
		}

		len = end_seq - TCP_SKB_CB(skb)->seq;
		BUG_ON(len < 0);
		BUG_ON(len > skb->len);

		/* MSS boundaries should be honoured or else pcount will
		 * severely break even though it makes things bit trickier.
		 * Optimize common case to avoid most of the divides
		 */
		mss = tcp_skb_mss(skb);

		/* TODO: Fix DSACKs to not fragment already SACKed and we can
		 * drop this restriction as unnecessary
		 */
		if (mss != tcp_skb_seglen(prev))
			goto fallback;

		if (len == mss) {
			pcount = 1;
		} else if (len < mss) {
			goto noop;
		} else {
			pcount = len / mss;
			len = pcount * mss;
		}
	}

	if (!skb_shift(prev, skb, len))
		goto fallback;
	if (!tcp_shifted_skb(sk, skb, state, pcount, len, mss, dup_sack))
		goto out;

	/* Hole filled allows collapsing with the next as well, this is very
	 * useful when hole on every nth skb pattern happens
	 */
	if (prev == tcp_write_queue_tail(sk))
		goto out;
	skb = tcp_write_queue_next(sk, prev);

	if (!skb_can_shift(skb) ||
	    (skb == tcp_send_head(sk)) ||
	    ((TCP_SKB_CB(skb)->sacked & TCPCB_TAGBITS) != TCPCB_SACKED_ACKED) ||
	    (mss != tcp_skb_seglen(skb)))
		goto out;

	len = skb->len;
	if (skb_shift(prev, skb, len)) {
		pcount += tcp_skb_pcount(skb);
		tcp_shifted_skb(sk, skb, state, tcp_skb_pcount(skb), len, mss, 0);
	}

out:
	state->fack_count += pcount;
	return prev;

noop:
	return skb;

fallback:
	NET_INC_STATS_BH(sock_net(sk), LINUX_MIB_SACKSHIFTFALLBACK);
	return NULL;
}

static struct sk_buff *tcp_sacktag_walk(struct sk_buff *skb, struct sock *sk,
					struct tcp_sack_block *next_dup,
					struct tcp_sacktag_state *state,
					u32 start_seq, u32 end_seq,
					int dup_sack_in)
{
	struct tcp_sock *tp = tcp_sk(sk);
	struct sk_buff *tmp;

	tcp_for_write_queue_from(skb, sk) {
		int in_sack = 0;
		int dup_sack = dup_sack_in;

		if (skb == tcp_send_head(sk))
			break;

		/* queue is in-order => we can short-circuit the walk early */
		if (!before(TCP_SKB_CB(skb)->seq, end_seq))
			break;

		if ((next_dup != NULL) &&
		    before(TCP_SKB_CB(skb)->seq, next_dup->end_seq)) {
			in_sack = tcp_match_skb_to_sack(sk, skb,
							next_dup->start_seq,
							next_dup->end_seq);
			if (in_sack > 0)
				dup_sack = 1;
		}

		/* skb reference here is a bit tricky to get right, since
		 * shifting can eat and free both this skb and the next,
		 * so not even _safe variant of the loop is enough.
		 */
		if (in_sack <= 0) {
			tmp = tcp_shift_skb_data(sk, skb, state,
						 start_seq, end_seq, dup_sack);
			if (tmp != NULL) {
				if (tmp != skb) {
					skb = tmp;
					continue;
				}

				in_sack = 0;
			} else {
				in_sack = tcp_match_skb_to_sack(sk, skb,
								start_seq,
								end_seq);
			}
		}

		if (unlikely(in_sack < 0))
			break;

		if (in_sack) {
			TCP_SKB_CB(skb)->sacked = tcp_sacktag_one(skb, sk,
								  state,
								  dup_sack,
								  tcp_skb_pcount(skb));

			if (!before(TCP_SKB_CB(skb)->seq,
				    tcp_highest_sack_seq(tp)))
				tcp_advance_highest_sack(sk, skb);
		}

		state->fack_count += tcp_skb_pcount(skb);
	}
	return skb;
}

/* Avoid all extra work that is being done by sacktag while walking in
 * a normal way
 */
static struct sk_buff *tcp_sacktag_skip(struct sk_buff *skb, struct sock *sk,
					struct tcp_sacktag_state *state,
					u32 skip_to_seq)
{
	tcp_for_write_queue_from(skb, sk) {
		if (skb == tcp_send_head(sk))
			break;

		if (after(TCP_SKB_CB(skb)->end_seq, skip_to_seq))
			break;

		state->fack_count += tcp_skb_pcount(skb);
	}
	return skb;
}

static struct sk_buff *tcp_maybe_skipping_dsack(struct sk_buff *skb,
						struct sock *sk,
						struct tcp_sack_block *next_dup,
						struct tcp_sacktag_state *state,
						u32 skip_to_seq)
{
	if (next_dup == NULL)
		return skb;

	if (before(next_dup->start_seq, skip_to_seq)) {
		skb = tcp_sacktag_skip(skb, sk, state, next_dup->start_seq);
		skb = tcp_sacktag_walk(skb, sk, NULL, state,
				       next_dup->start_seq, next_dup->end_seq,
				       1);
	}

	return skb;
}

static int tcp_sack_cache_ok(struct tcp_sock *tp, struct tcp_sack_block *cache)
{
	return cache < tp->recv_sack_cache + ARRAY_SIZE(tp->recv_sack_cache);
}

static int
tcp_sacktag_write_queue(struct sock *sk, struct sk_buff *ack_skb,
			u32 prior_snd_una)
{
	const struct inet_connection_sock *icsk = inet_csk(sk);
	struct tcp_sock *tp = tcp_sk(sk);
	unsigned char *ptr = (skb_transport_header(ack_skb) +
			      TCP_SKB_CB(ack_skb)->sacked);
	struct tcp_sack_block_wire *sp_wire = (struct tcp_sack_block_wire *)(ptr+2);
	struct tcp_sack_block sp[TCP_NUM_SACKS];
	struct tcp_sack_block *cache;
	struct tcp_sacktag_state state;
	struct sk_buff *skb;
	int num_sacks = min(TCP_NUM_SACKS, (ptr[1] - TCPOLEN_SACK_BASE) >> 3);
	int used_sacks;
	int found_dup_sack = 0;
	int i, j;
	int first_sack_index;

	state.flag = 0;
	state.reord = tp->packets_out;

	if (!tp->sacked_out) {
		if (WARN_ON(tp->fackets_out))
			tp->fackets_out = 0;
		tcp_highest_sack_reset(sk);
	}

	found_dup_sack = tcp_check_dsack(sk, ack_skb, sp_wire,
					 num_sacks, prior_snd_una);
	if (found_dup_sack)
		state.flag |= FLAG_DSACKING_ACK;

	/* Eliminate too old ACKs, but take into
	 * account more or less fresh ones, they can
	 * contain valid SACK info.
	 */
	if (before(TCP_SKB_CB(ack_skb)->ack_seq, prior_snd_una - tp->max_window))
		return 0;

	if (!tp->packets_out)
		goto out;

	used_sacks = 0;
	first_sack_index = 0;
	for (i = 0; i < num_sacks; i++) {
		int dup_sack = !i && found_dup_sack;

		sp[used_sacks].start_seq = get_unaligned_be32(&sp_wire[i].start_seq);
		sp[used_sacks].end_seq = get_unaligned_be32(&sp_wire[i].end_seq);

		if (!tcp_is_sackblock_valid(tp, dup_sack,
					    sp[used_sacks].start_seq,
					    sp[used_sacks].end_seq)) {
			int mib_idx;

			if (dup_sack) {
				if (!tp->undo_marker)
					mib_idx = LINUX_MIB_TCPDSACKIGNOREDNOUNDO;
				else
					mib_idx = LINUX_MIB_TCPDSACKIGNOREDOLD;
			} else {
				/* Don't count olds caused by ACK reordering */
				if ((TCP_SKB_CB(ack_skb)->ack_seq != tp->snd_una) &&
				    !after(sp[used_sacks].end_seq, tp->snd_una))
					continue;
				mib_idx = LINUX_MIB_TCPSACKDISCARD;
			}

			NET_INC_STATS_BH(sock_net(sk), mib_idx);
			if (i == 0)
				first_sack_index = -1;
			continue;
		}

		/* Ignore very old stuff early */
		if (!after(sp[used_sacks].end_seq, prior_snd_una))
			continue;

		used_sacks++;
	}

	/* order SACK blocks to allow in order walk of the retrans queue */
	for (i = used_sacks - 1; i > 0; i--) {
		for (j = 0; j < i; j++) {
			if (after(sp[j].start_seq, sp[j + 1].start_seq)) {
				swap(sp[j], sp[j + 1]);

				/* Track where the first SACK block goes to */
				if (j == first_sack_index)
					first_sack_index = j + 1;
			}
		}
	}

	skb = tcp_write_queue_head(sk);
	state.fack_count = 0;
	i = 0;

	if (!tp->sacked_out) {
		/* It's already past, so skip checking against it */
		cache = tp->recv_sack_cache + ARRAY_SIZE(tp->recv_sack_cache);
	} else {
		cache = tp->recv_sack_cache;
		/* Skip empty blocks in at head of the cache */
		while (tcp_sack_cache_ok(tp, cache) && !cache->start_seq &&
		       !cache->end_seq)
			cache++;
	}

	while (i < used_sacks) {
		u32 start_seq = sp[i].start_seq;
		u32 end_seq = sp[i].end_seq;
		int dup_sack = (found_dup_sack && (i == first_sack_index));
		struct tcp_sack_block *next_dup = NULL;

		if (found_dup_sack && ((i + 1) == first_sack_index))
			next_dup = &sp[i + 1];

		/* Event "B" in the comment above. */
		if (after(end_seq, tp->high_seq))
			state.flag |= FLAG_DATA_LOST;

		/* Skip too early cached blocks */
		while (tcp_sack_cache_ok(tp, cache) &&
		       !before(start_seq, cache->end_seq))
			cache++;

		/* Can skip some work by looking recv_sack_cache? */
		if (tcp_sack_cache_ok(tp, cache) && !dup_sack &&
		    after(end_seq, cache->start_seq)) {

			/* Head todo? */
			if (before(start_seq, cache->start_seq)) {
				skb = tcp_sacktag_skip(skb, sk, &state,
						       start_seq);
				skb = tcp_sacktag_walk(skb, sk, next_dup,
						       &state,
						       start_seq,
						       cache->start_seq,
						       dup_sack);
			}

			/* Rest of the block already fully processed? */
			if (!after(end_seq, cache->end_seq))
				goto advance_sp;

			skb = tcp_maybe_skipping_dsack(skb, sk, next_dup,
						       &state,
						       cache->end_seq);

			/* ...tail remains todo... */
			if (tcp_highest_sack_seq(tp) == cache->end_seq) {
				/* ...but better entrypoint exists! */
				skb = tcp_highest_sack(sk);
				if (skb == NULL)
					break;
				state.fack_count = tp->fackets_out;
				cache++;
				goto walk;
			}

			skb = tcp_sacktag_skip(skb, sk, &state, cache->end_seq);
			/* Check overlap against next cached too (past this one already) */
			cache++;
			continue;
		}

		if (!before(start_seq, tcp_highest_sack_seq(tp))) {
			skb = tcp_highest_sack(sk);
			if (skb == NULL)
				break;
			state.fack_count = tp->fackets_out;
		}
		skb = tcp_sacktag_skip(skb, sk, &state, start_seq);

walk:
		skb = tcp_sacktag_walk(skb, sk, next_dup, &state,
				       start_seq, end_seq, dup_sack);

advance_sp:
		/* SACK enhanced FRTO (RFC4138, Appendix B): Clearing correct
		 * due to in-order walk
		 */
		if (after(end_seq, tp->frto_highmark))
			state.flag &= ~FLAG_ONLY_ORIG_SACKED;

		i++;
	}

	/* Clear the head of the cache sack blocks so we can skip it next time */
	for (i = 0; i < ARRAY_SIZE(tp->recv_sack_cache) - used_sacks; i++) {
		tp->recv_sack_cache[i].start_seq = 0;
		tp->recv_sack_cache[i].end_seq = 0;
	}
	for (j = 0; j < used_sacks; j++)
		tp->recv_sack_cache[i++] = sp[j];

	tcp_mark_lost_retrans(sk);

	tcp_verify_left_out(tp);

	if ((state.reord < tp->fackets_out) &&
	    ((icsk->icsk_ca_state != TCP_CA_Loss) || tp->undo_marker) &&
	    (!tp->frto_highmark || after(tp->snd_una, tp->frto_highmark)))
		tcp_update_reordering(sk, tp->fackets_out - state.reord, 0);

out:

#if FASTRETRANS_DEBUG > 0
	WARN_ON((int)tp->sacked_out < 0);
	WARN_ON((int)tp->lost_out < 0);
	WARN_ON((int)tp->retrans_out < 0);
	WARN_ON((int)tcp_packets_in_flight(tp) < 0);
#endif
	return state.flag;
}

/* Limits sacked_out so that sum with lost_out isn't ever larger than
 * packets_out. Returns zero if sacked_out adjustement wasn't necessary.
 */
static int tcp_limit_reno_sacked(struct tcp_sock *tp)
{
	u32 holes;

	holes = max(tp->lost_out, 1U);
	holes = min(holes, tp->packets_out);

	if ((tp->sacked_out + holes) > tp->packets_out) {
		tp->sacked_out = tp->packets_out - holes;
		return 1;
	}
	return 0;
}

/* If we receive more dupacks than we expected counting segments
 * in assumption of absent reordering, interpret this as reordering.
 * The only another reason could be bug in receiver TCP.
 */
static void tcp_check_reno_reordering(struct sock *sk, const int addend)
{
	struct tcp_sock *tp = tcp_sk(sk);
	if (tcp_limit_reno_sacked(tp))
		tcp_update_reordering(sk, tp->packets_out + addend, 0);
}

/* Emulate SACKs for SACKless connection: account for a new dupack. */

static void tcp_add_reno_sack(struct sock *sk)
{
	struct tcp_sock *tp = tcp_sk(sk);
	tp->sacked_out++;
	tcp_check_reno_reordering(sk, 0);
	tcp_verify_left_out(tp);
}

/* Account for ACK, ACKing some data in Reno Recovery phase. */

static void tcp_remove_reno_sacks(struct sock *sk, int acked)
{
	struct tcp_sock *tp = tcp_sk(sk);

	if (acked > 0) {
		/* One ACK acked hole. The rest eat duplicate ACKs. */
		if (acked - 1 >= tp->sacked_out)
			tp->sacked_out = 0;
		else
			tp->sacked_out -= acked - 1;
	}
	tcp_check_reno_reordering(sk, acked);
	tcp_verify_left_out(tp);
}

static inline void tcp_reset_reno_sack(struct tcp_sock *tp)
{
	tp->sacked_out = 0;
}

static int tcp_is_sackfrto(const struct tcp_sock *tp)
{
	return (sysctl_tcp_frto == 0x2) && !tcp_is_reno(tp);
}

/* F-RTO can only be used if TCP has never retransmitted anything other than
 * head (SACK enhanced variant from Appendix B of RFC4138 is more robust here)
 */
int tcp_use_frto(struct sock *sk)
{
	const struct tcp_sock *tp = tcp_sk(sk);
	const struct inet_connection_sock *icsk = inet_csk(sk);
	struct sk_buff *skb;

	if (!sysctl_tcp_frto)
		return 0;

	/* MTU probe and F-RTO won't really play nicely along currently */
	if (icsk->icsk_mtup.probe_size)
		return 0;

	if (tcp_is_sackfrto(tp))
		return 1;

	/* Avoid expensive walking of rexmit queue if possible */
	if (tp->retrans_out > 1)
		return 0;

	skb = tcp_write_queue_head(sk);
	if (tcp_skb_is_last(sk, skb))
		return 1;
	skb = tcp_write_queue_next(sk, skb);	/* Skips head */
	tcp_for_write_queue_from(skb, sk) {
		if (skb == tcp_send_head(sk))
			break;
		if (TCP_SKB_CB(skb)->sacked & TCPCB_RETRANS)
			return 0;
		/* Short-circuit when first non-SACKed skb has been checked */
		if (!(TCP_SKB_CB(skb)->sacked & TCPCB_SACKED_ACKED))
			break;
	}
	return 1;
}

/* RTO occurred, but do not yet enter Loss state. Instead, defer RTO
 * recovery a bit and use heuristics in tcp_process_frto() to detect if
 * the RTO was spurious. Only clear SACKED_RETRANS of the head here to
 * keep retrans_out counting accurate (with SACK F-RTO, other than head
 * may still have that bit set); TCPCB_LOST and remaining SACKED_RETRANS
 * bits are handled if the Loss state is really to be entered (in
 * tcp_enter_frto_loss).
 *
 * Do like tcp_enter_loss() would; when RTO expires the second time it
 * does:
 *  "Reduce ssthresh if it has not yet been made inside this window."
 */
void tcp_enter_frto(struct sock *sk)
{
	const struct inet_connection_sock *icsk = inet_csk(sk);
	struct tcp_sock *tp = tcp_sk(sk);
	struct sk_buff *skb;

	if ((!tp->frto_counter && icsk->icsk_ca_state <= TCP_CA_Disorder) ||
	    tp->snd_una == tp->high_seq ||
	    ((icsk->icsk_ca_state == TCP_CA_Loss || tp->frto_counter) &&
	     !icsk->icsk_retransmits)) {
		tp->prior_ssthresh = tcp_current_ssthresh(sk);
		/* Our state is too optimistic in ssthresh() call because cwnd
		 * is not reduced until tcp_enter_frto_loss() when previous F-RTO
		 * recovery has not yet completed. Pattern would be this: RTO,
		 * Cumulative ACK, RTO (2xRTO for the same segment does not end
		 * up here twice).
		 * RFC4138 should be more specific on what to do, even though
		 * RTO is quite unlikely to occur after the first Cumulative ACK
		 * due to back-off and complexity of triggering events ...
		 */
		if (tp->frto_counter) {
			u32 stored_cwnd;
			stored_cwnd = tp->snd_cwnd;
			tp->snd_cwnd = 2;
			tp->snd_ssthresh = icsk->icsk_ca_ops->ssthresh(sk);
			tp->snd_cwnd = stored_cwnd;
		} else {
			tp->snd_ssthresh = icsk->icsk_ca_ops->ssthresh(sk);
		}
		/* ... in theory, cong.control module could do "any tricks" in
		 * ssthresh(), which means that ca_state, lost bits and lost_out
		 * counter would have to be faked before the call occurs. We
		 * consider that too expensive, unlikely and hacky, so modules
		 * using these in ssthresh() must deal these incompatibility
		 * issues if they receives CA_EVENT_FRTO and frto_counter != 0
		 */
		tcp_ca_event(sk, CA_EVENT_FRTO);
	}

	tp->undo_marker = tp->snd_una;
	tp->undo_retrans = 0;

	skb = tcp_write_queue_head(sk);
	if (TCP_SKB_CB(skb)->sacked & TCPCB_RETRANS)
		tp->undo_marker = 0;
	if (TCP_SKB_CB(skb)->sacked & TCPCB_SACKED_RETRANS) {
		TCP_SKB_CB(skb)->sacked &= ~TCPCB_SACKED_RETRANS;
		tp->retrans_out -= tcp_skb_pcount(skb);
	}
	tcp_verify_left_out(tp);

	/* Too bad if TCP was application limited */
	tp->snd_cwnd = min(tp->snd_cwnd, tcp_packets_in_flight(tp) + 1);

	/* Earlier loss recovery underway (see RFC4138; Appendix B).
	 * The last condition is necessary at least in tp->frto_counter case.
	 */
	if (tcp_is_sackfrto(tp) && (tp->frto_counter ||
	    ((1 << icsk->icsk_ca_state) & (TCPF_CA_Recovery|TCPF_CA_Loss))) &&
	    after(tp->high_seq, tp->snd_una)) {
		tp->frto_highmark = tp->high_seq;
	} else {
		tp->frto_highmark = tp->snd_nxt;
	}
	tcp_set_ca_state(sk, TCP_CA_Disorder);
	tp->high_seq = tp->snd_nxt;
	tp->frto_counter = 1;
}

/* Enter Loss state after F-RTO was applied. Dupack arrived after RTO,
 * which indicates that we should follow the traditional RTO recovery,
 * i.e. mark everything lost and do go-back-N retransmission.
 */
static void tcp_enter_frto_loss(struct sock *sk, int allowed_segments, int flag)
{
	struct tcp_sock *tp = tcp_sk(sk);
	struct sk_buff *skb;

	tp->lost_out = 0;
	tp->retrans_out = 0;
	if (tcp_is_reno(tp))
		tcp_reset_reno_sack(tp);

	tcp_for_write_queue(skb, sk) {
		if (skb == tcp_send_head(sk))
			break;

		TCP_SKB_CB(skb)->sacked &= ~TCPCB_LOST;
		/*
		 * Count the retransmission made on RTO correctly (only when
		 * waiting for the first ACK and did not get it)...
		 */
		if ((tp->frto_counter == 1) && !(flag & FLAG_DATA_ACKED)) {
			/* For some reason this R-bit might get cleared? */
			if (TCP_SKB_CB(skb)->sacked & TCPCB_SACKED_RETRANS)
				tp->retrans_out += tcp_skb_pcount(skb);
			/* ...enter this if branch just for the first segment */
			flag |= FLAG_DATA_ACKED;
		} else {
			if (TCP_SKB_CB(skb)->sacked & TCPCB_RETRANS)
				tp->undo_marker = 0;
			TCP_SKB_CB(skb)->sacked &= ~TCPCB_SACKED_RETRANS;
		}

		/* Marking forward transmissions that were made after RTO lost
		 * can cause unnecessary retransmissions in some scenarios,
		 * SACK blocks will mitigate that in some but not in all cases.
		 * We used to not mark them but it was causing break-ups with
		 * receivers that do only in-order receival.
		 *
		 * TODO: we could detect presence of such receiver and select
		 * different behavior per flow.
		 */
		if (!(TCP_SKB_CB(skb)->sacked & TCPCB_SACKED_ACKED)) {
			TCP_SKB_CB(skb)->sacked |= TCPCB_LOST;
			tp->lost_out += tcp_skb_pcount(skb);
			tp->retransmit_high = TCP_SKB_CB(skb)->end_seq;
		}
	}
	tcp_verify_left_out(tp);

	tp->snd_cwnd = tcp_packets_in_flight(tp) + allowed_segments;
	tp->snd_cwnd_cnt = 0;
	tp->snd_cwnd_stamp = tcp_time_stamp;
	tp->frto_counter = 0;
	tp->bytes_acked = 0;

	tp->reordering = min_t(unsigned int, tp->reordering,
			       sysctl_tcp_reordering);
	tcp_set_ca_state(sk, TCP_CA_Loss);
	tp->high_seq = tp->snd_nxt;
	TCP_ECN_queue_cwr(tp);

	tcp_clear_all_retrans_hints(tp);
}

static void tcp_clear_retrans_partial(struct tcp_sock *tp)
{
	tp->retrans_out = 0;
	tp->lost_out = 0;

	tp->undo_marker = 0;
	tp->undo_retrans = 0;
}

void tcp_clear_retrans(struct tcp_sock *tp)
{
	tcp_clear_retrans_partial(tp);

	tp->fackets_out = 0;
	tp->sacked_out = 0;
}

/* Enter Loss state. If "how" is not zero, forget all SACK information
 * and reset tags completely, otherwise preserve SACKs. If receiver
 * dropped its ofo queue, we will know this due to reneging detection.
 */
void tcp_enter_loss(struct sock *sk, int how)
{
	const struct inet_connection_sock *icsk = inet_csk(sk);
	struct tcp_sock *tp = tcp_sk(sk);
	struct sk_buff *skb;

	/* Reduce ssthresh if it has not yet been made inside this window. */
	if (icsk->icsk_ca_state <= TCP_CA_Disorder || tp->snd_una == tp->high_seq ||
	    (icsk->icsk_ca_state == TCP_CA_Loss && !icsk->icsk_retransmits)) {
		tp->prior_ssthresh = tcp_current_ssthresh(sk);
		tp->snd_ssthresh = icsk->icsk_ca_ops->ssthresh(sk);
		tcp_ca_event(sk, CA_EVENT_LOSS);
	}
	tp->snd_cwnd	   = 1;
	tp->snd_cwnd_cnt   = 0;
	tp->snd_cwnd_stamp = tcp_time_stamp;

	tp->bytes_acked = 0;
	tcp_clear_retrans_partial(tp);

	if (tcp_is_reno(tp))
		tcp_reset_reno_sack(tp);

	if (!how) {
		/* Push undo marker, if it was plain RTO and nothing
		 * was retransmitted. */
		tp->undo_marker = tp->snd_una;
	} else {
		tp->sacked_out = 0;
		tp->fackets_out = 0;
	}
	tcp_clear_all_retrans_hints(tp);

	tcp_for_write_queue(skb, sk) {
		if (skb == tcp_send_head(sk))
			break;

		if (TCP_SKB_CB(skb)->sacked & TCPCB_RETRANS)
			tp->undo_marker = 0;
		TCP_SKB_CB(skb)->sacked &= (~TCPCB_TAGBITS)|TCPCB_SACKED_ACKED;
		if (!(TCP_SKB_CB(skb)->sacked&TCPCB_SACKED_ACKED) || how) {
			TCP_SKB_CB(skb)->sacked &= ~TCPCB_SACKED_ACKED;
			TCP_SKB_CB(skb)->sacked |= TCPCB_LOST;
			tp->lost_out += tcp_skb_pcount(skb);
			tp->retransmit_high = TCP_SKB_CB(skb)->end_seq;
		}
	}
	tcp_verify_left_out(tp);

	tp->reordering = min_t(unsigned int, tp->reordering,
			       sysctl_tcp_reordering);
	tcp_set_ca_state(sk, TCP_CA_Loss);
	tp->high_seq = tp->snd_nxt;
	TCP_ECN_queue_cwr(tp);
	/* Abort F-RTO algorithm if one is in progress */
	tp->frto_counter = 0;
}

/* If ACK arrived pointing to a remembered SACK, it means that our
 * remembered SACKs do not reflect real state of receiver i.e.
 * receiver _host_ is heavily congested (or buggy).
 *
 * Do processing similar to RTO timeout.
 */
static int tcp_check_sack_reneging(struct sock *sk, int flag)
{
	if (flag & FLAG_SACK_RENEGING) {
		struct inet_connection_sock *icsk = inet_csk(sk);
		NET_INC_STATS_BH(sock_net(sk), LINUX_MIB_TCPSACKRENEGING);

		tcp_enter_loss(sk, 1);
		icsk->icsk_retransmits++;
		tcp_retransmit_skb(sk, tcp_write_queue_head(sk));
		inet_csk_reset_xmit_timer(sk, ICSK_TIME_RETRANS,
					  icsk->icsk_rto, TCP_RTO_MAX);
		return 1;
	}
	return 0;
}

static inline int tcp_fackets_out(struct tcp_sock *tp)
{
	return tcp_is_reno(tp) ? tp->sacked_out + 1 : tp->fackets_out;
}

/* Heurestics to calculate number of duplicate ACKs. There's no dupACKs
 * counter when SACK is enabled (without SACK, sacked_out is used for
 * that purpose).
 *
 * Instead, with FACK TCP uses fackets_out that includes both SACKed
 * segments up to the highest received SACK block so far and holes in
 * between them.
 *
 * With reordering, holes may still be in flight, so RFC3517 recovery
 * uses pure sacked_out (total number of SACKed segments) even though
 * it violates the RFC that uses duplicate ACKs, often these are equal
 * but when e.g. out-of-window ACKs or packet duplication occurs,
 * they differ. Since neither occurs due to loss, TCP should really
 * ignore them.
 */
static inline int tcp_dupack_heuristics(struct tcp_sock *tp)
{
	return tcp_is_fack(tp) ? tp->fackets_out : tp->sacked_out + 1;
}

static inline int tcp_skb_timedout(struct sock *sk, struct sk_buff *skb)
{
	return (tcp_time_stamp - TCP_SKB_CB(skb)->when > inet_csk(sk)->icsk_rto);
}

static inline int tcp_head_timedout(struct sock *sk)
{
	struct tcp_sock *tp = tcp_sk(sk);

	return tp->packets_out &&
	       tcp_skb_timedout(sk, tcp_write_queue_head(sk));
}

/* Linux NewReno/SACK/FACK/ECN state machine.
 * --------------------------------------
 *
 * "Open"	Normal state, no dubious events, fast path.
 * "Disorder"   In all the respects it is "Open",
 *		but requires a bit more attention. It is entered when
 *		we see some SACKs or dupacks. It is split of "Open"
 *		mainly to move some processing from fast path to slow one.
 * "CWR"	CWND was reduced due to some Congestion Notification event.
 *		It can be ECN, ICMP source quench, local device congestion.
 * "Recovery"	CWND was reduced, we are fast-retransmitting.
 * "Loss"	CWND was reduced due to RTO timeout or SACK reneging.
 *
 * tcp_fastretrans_alert() is entered:
 * - each incoming ACK, if state is not "Open"
 * - when arrived ACK is unusual, namely:
 *	* SACK
 *	* Duplicate ACK.
 *	* ECN ECE.
 *
 * Counting packets in flight is pretty simple.
 *
 *	in_flight = packets_out - left_out + retrans_out
 *
 *	packets_out is SND.NXT-SND.UNA counted in packets.
 *
 *	retrans_out is number of retransmitted segments.
 *
 *	left_out is number of segments left network, but not ACKed yet.
 *
 *		left_out = sacked_out + lost_out
 *
 *     sacked_out: Packets, which arrived to receiver out of order
 *		   and hence not ACKed. With SACKs this number is simply
 *		   amount of SACKed data. Even without SACKs
 *		   it is easy to give pretty reliable estimate of this number,
 *		   counting duplicate ACKs.
 *
 *       lost_out: Packets lost by network. TCP has no explicit
 *		   "loss notification" feedback from network (for now).
 *		   It means that this number can be only _guessed_.
 *		   Actually, it is the heuristics to predict lossage that
 *		   distinguishes different algorithms.
 *
 *	F.e. after RTO, when all the queue is considered as lost,
 *	lost_out = packets_out and in_flight = retrans_out.
 *
 *		Essentially, we have now two algorithms counting
 *		lost packets.
 *
 *		FACK: It is the simplest heuristics. As soon as we decided
 *		that something is lost, we decide that _all_ not SACKed
 *		packets until the most forward SACK are lost. I.e.
 *		lost_out = fackets_out - sacked_out and left_out = fackets_out.
 *		It is absolutely correct estimate, if network does not reorder
 *		packets. And it loses any connection to reality when reordering
 *		takes place. We use FACK by default until reordering
 *		is suspected on the path to this destination.
 *
 *		NewReno: when Recovery is entered, we assume that one segment
 *		is lost (classic Reno). While we are in Recovery and
 *		a partial ACK arrives, we assume that one more packet
 *		is lost (NewReno). This heuristics are the same in NewReno
 *		and SACK.
 *
 *  Imagine, that's all! Forget about all this shamanism about CWND inflation
 *  deflation etc. CWND is real congestion window, never inflated, changes
 *  only according to classic VJ rules.
 *
 * Really tricky (and requiring careful tuning) part of algorithm
 * is hidden in functions tcp_time_to_recover() and tcp_xmit_retransmit_queue().
 * The first determines the moment _when_ we should reduce CWND and,
 * hence, slow down forward transmission. In fact, it determines the moment
 * when we decide that hole is caused by loss, rather than by a reorder.
 *
 * tcp_xmit_retransmit_queue() decides, _what_ we should retransmit to fill
 * holes, caused by lost packets.
 *
 * And the most logically complicated part of algorithm is undo
 * heuristics. We detect false retransmits due to both too early
 * fast retransmit (reordering) and underestimated RTO, analyzing
 * timestamps and D-SACKs. When we detect that some segments were
 * retransmitted by mistake and CWND reduction was wrong, we undo
 * window reduction and abort recovery phase. This logic is hidden
 * inside several functions named tcp_try_undo_<something>.
 */

/* This function decides, when we should leave Disordered state
 * and enter Recovery phase, reducing congestion window.
 *
 * Main question: may we further continue forward transmission
 * with the same cwnd?
 */
static int tcp_time_to_recover(struct sock *sk)
{
	struct tcp_sock *tp = tcp_sk(sk);
	__u32 packets_out;

	/* Do not perform any recovery during F-RTO algorithm */
	if (tp->frto_counter)
		return 0;

	/* Trick#1: The loss is proven. */
	if (tp->lost_out)
		return 1;

	/* Not-A-Trick#2 : Classic rule... */
	if (tcp_dupack_heuristics(tp) > tp->reordering)
		return 1;

	/* Trick#3 : when we use RFC2988 timer restart, fast
	 * retransmit can be triggered by timeout of queue head.
	 */
	if (tcp_is_fack(tp) && tcp_head_timedout(sk))
		return 1;

	/* Trick#4: It is still not OK... But will it be useful to delay
	 * recovery more?
	 */
	packets_out = tp->packets_out;
	if (packets_out <= tp->reordering &&
	    tp->sacked_out >= max_t(__u32, packets_out/2, sysctl_tcp_reordering) &&
	    !tcp_may_send_now(sk)) {
		/* We have nothing to send. This connection is limited
		 * either by receiver window or by application.
		 */
		return 1;
	}

	/* If a thin stream is detected, retransmit after first
	 * received dupack. Employ only if SACK is supported in order
	 * to avoid possible corner-case series of spurious retransmissions
	 * Use only if there are no unsent data.
	 */
	if ((tp->thin_dupack || sysctl_tcp_thin_dupack) &&
	    tcp_stream_is_thin(tp) && tcp_dupack_heuristics(tp) > 1 &&
	    tcp_is_sack(tp) && !tcp_send_head(sk))
		return 1;

	return 0;
}

/* New heuristics: it is possible only after we switched to restart timer
 * each time when something is ACKed. Hence, we can detect timed out packets
 * during fast retransmit without falling to slow start.
 *
 * Usefulness of this as is very questionable, since we should know which of
 * the segments is the next to timeout which is relatively expensive to find
 * in general case unless we add some data structure just for that. The
 * current approach certainly won't find the right one too often and when it
 * finally does find _something_ it usually marks large part of the window
 * right away (because a retransmission with a larger timestamp blocks the
 * loop from advancing). -ij
 */
static void tcp_timeout_skbs(struct sock *sk)
{
	struct tcp_sock *tp = tcp_sk(sk);
	struct sk_buff *skb;

	if (!tcp_is_fack(tp) || !tcp_head_timedout(sk))
		return;

	skb = tp->scoreboard_skb_hint;
	if (tp->scoreboard_skb_hint == NULL)
		skb = tcp_write_queue_head(sk);

	tcp_for_write_queue_from(skb, sk) {
		if (skb == tcp_send_head(sk))
			break;
		if (!tcp_skb_timedout(sk, skb))
			break;

		tcp_skb_mark_lost(tp, skb);
	}

	tp->scoreboard_skb_hint = skb;

	tcp_verify_left_out(tp);
}

/* Mark head of queue up as lost. With RFC3517 SACK, the packets is
 * is against sacked "cnt", otherwise it's against facked "cnt"
 */
static void tcp_mark_head_lost(struct sock *sk, int packets)
{
	struct tcp_sock *tp = tcp_sk(sk);
	struct sk_buff *skb;
	int cnt, oldcnt;
	int err;
	unsigned int mss;

	if (packets == 0)
		return;

	WARN_ON(packets > tp->packets_out);
	if (tp->lost_skb_hint) {
		skb = tp->lost_skb_hint;
		cnt = tp->lost_cnt_hint;
	} else {
		skb = tcp_write_queue_head(sk);
		cnt = 0;
	}

	tcp_for_write_queue_from(skb, sk) {
		if (skb == tcp_send_head(sk))
			break;
		/* TODO: do this better */
		/* this is not the most efficient way to do this... */
		tp->lost_skb_hint = skb;
		tp->lost_cnt_hint = cnt;

		if (after(TCP_SKB_CB(skb)->end_seq, tp->high_seq))
			break;

		oldcnt = cnt;
		if (tcp_is_fack(tp) || tcp_is_reno(tp) ||
		    (TCP_SKB_CB(skb)->sacked & TCPCB_SACKED_ACKED))
			cnt += tcp_skb_pcount(skb);

		if (cnt > packets) {
			if (tcp_is_sack(tp) || (oldcnt >= packets))
				break;

			mss = skb_shinfo(skb)->gso_size;
			err = tcp_fragment(sk, skb, (packets - oldcnt) * mss, mss);
			if (err < 0)
				break;
			cnt = packets;
		}

		tcp_skb_mark_lost(tp, skb);
	}
	tcp_verify_left_out(tp);
}

/* Account newly detected lost packet(s) */

static void tcp_update_scoreboard(struct sock *sk, int fast_rexmit)
{
	struct tcp_sock *tp = tcp_sk(sk);

	if (tcp_is_reno(tp)) {
		tcp_mark_head_lost(sk, 1);
	} else if (tcp_is_fack(tp)) {
		int lost = tp->fackets_out - tp->reordering;
		if (lost <= 0)
			lost = 1;
		tcp_mark_head_lost(sk, lost);
	} else {
		int sacked_upto = tp->sacked_out - tp->reordering;
		if (sacked_upto < fast_rexmit)
			sacked_upto = fast_rexmit;
		tcp_mark_head_lost(sk, sacked_upto);
	}

	tcp_timeout_skbs(sk);
}

/* CWND moderation, preventing bursts due to too big ACKs
 * in dubious situations.
 */
static inline void tcp_moderate_cwnd(struct tcp_sock *tp)
{
	tp->snd_cwnd = min(tp->snd_cwnd,
			   tcp_packets_in_flight(tp) + tcp_max_burst(tp));
	tp->snd_cwnd_stamp = tcp_time_stamp;
}

/* Lower bound on congestion window is slow start threshold
 * unless congestion avoidance choice decides to overide it.
 */
static inline u32 tcp_cwnd_min(const struct sock *sk)
{
	const struct tcp_congestion_ops *ca_ops = inet_csk(sk)->icsk_ca_ops;

	return ca_ops->min_cwnd ? ca_ops->min_cwnd(sk) : tcp_sk(sk)->snd_ssthresh;
}

/* Decrease cwnd each second ack. */
static void tcp_cwnd_down(struct sock *sk, int flag)
{
	struct tcp_sock *tp = tcp_sk(sk);
	int decr = tp->snd_cwnd_cnt + 1;

	if ((flag & (FLAG_ANY_PROGRESS | FLAG_DSACKING_ACK)) ||
	    (tcp_is_reno(tp) && !(flag & FLAG_NOT_DUP))) {
		tp->snd_cwnd_cnt = decr & 1;
		decr >>= 1;

		if (decr && tp->snd_cwnd > tcp_cwnd_min(sk))
			tp->snd_cwnd -= decr;

		tp->snd_cwnd = min(tp->snd_cwnd, tcp_packets_in_flight(tp) + 1);
		tp->snd_cwnd_stamp = tcp_time_stamp;
	}
}

/* Nothing was retransmitted or returned timestamp is less
 * than timestamp of the first retransmission.
 */
static inline int tcp_packet_delayed(struct tcp_sock *tp)
{
	return !tp->retrans_stamp ||
		(tp->rx_opt.saw_tstamp && tp->rx_opt.rcv_tsecr &&
		 before(tp->rx_opt.rcv_tsecr, tp->retrans_stamp));
}

/* Undo procedures. */

#if FASTRETRANS_DEBUG > 1
static void DBGUNDO(struct sock *sk, const char *msg)
{
	struct tcp_sock *tp = tcp_sk(sk);
	struct inet_sock *inet = inet_sk(sk);

	if (sk->sk_family == AF_INET) {
		printk(KERN_DEBUG "Undo %s %pI4/%u c%u l%u ss%u/%u p%u\n",
		       msg,
		       &inet->inet_daddr, ntohs(inet->inet_dport),
		       tp->snd_cwnd, tcp_left_out(tp),
		       tp->snd_ssthresh, tp->prior_ssthresh,
		       tp->packets_out);
	}
#if defined(CONFIG_IPV6) || defined(CONFIG_IPV6_MODULE)
	else if (sk->sk_family == AF_INET6) {
		struct ipv6_pinfo *np = inet6_sk(sk);
		printk(KERN_DEBUG "Undo %s %pI6/%u c%u l%u ss%u/%u p%u\n",
		       msg,
		       &np->daddr, ntohs(inet->inet_dport),
		       tp->snd_cwnd, tcp_left_out(tp),
		       tp->snd_ssthresh, tp->prior_ssthresh,
		       tp->packets_out);
	}
#endif
}
#else
#define DBGUNDO(x...) do { } while (0)
#endif

static void tcp_undo_cwr(struct sock *sk, const int undo)
{
	struct tcp_sock *tp = tcp_sk(sk);

	if (tp->prior_ssthresh) {
		const struct inet_connection_sock *icsk = inet_csk(sk);

		if (icsk->icsk_ca_ops->undo_cwnd)
			tp->snd_cwnd = icsk->icsk_ca_ops->undo_cwnd(sk);
		else
			tp->snd_cwnd = max(tp->snd_cwnd, tp->snd_ssthresh << 1);

		if (undo && tp->prior_ssthresh > tp->snd_ssthresh) {
			tp->snd_ssthresh = tp->prior_ssthresh;
			TCP_ECN_withdraw_cwr(tp);
		}
	} else {
		tp->snd_cwnd = max(tp->snd_cwnd, tp->snd_ssthresh);
	}
	tcp_moderate_cwnd(tp);
	tp->snd_cwnd_stamp = tcp_time_stamp;
}

static inline int tcp_may_undo(struct tcp_sock *tp)
{
	return tp->undo_marker && (!tp->undo_retrans || tcp_packet_delayed(tp));
}

/* People celebrate: "We love our President!" */
static int tcp_try_undo_recovery(struct sock *sk)
{
	struct tcp_sock *tp = tcp_sk(sk);

	if (tcp_may_undo(tp)) {
		int mib_idx;

		/* Happy end! We did not retransmit anything
		 * or our original transmission succeeded.
		 */
		DBGUNDO(sk, inet_csk(sk)->icsk_ca_state == TCP_CA_Loss ? "loss" : "retrans");
		tcp_undo_cwr(sk, 1);
		if (inet_csk(sk)->icsk_ca_state == TCP_CA_Loss)
			mib_idx = LINUX_MIB_TCPLOSSUNDO;
		else
			mib_idx = LINUX_MIB_TCPFULLUNDO;

		NET_INC_STATS_BH(sock_net(sk), mib_idx);
		tp->undo_marker = 0;
	}
	if (tp->snd_una == tp->high_seq && tcp_is_reno(tp)) {
		/* Hold old state until something *above* high_seq
		 * is ACKed. For Reno it is MUST to prevent false
		 * fast retransmits (RFC2582). SACK TCP is safe. */
		tcp_moderate_cwnd(tp);
		return 1;
	}
	tcp_set_ca_state(sk, TCP_CA_Open);
	return 0;
}

/* Try to undo cwnd reduction, because D-SACKs acked all retransmitted data */
static void tcp_try_undo_dsack(struct sock *sk)
{
	struct tcp_sock *tp = tcp_sk(sk);

	if (tp->undo_marker && !tp->undo_retrans) {
		DBGUNDO(sk, "D-SACK");
		tcp_undo_cwr(sk, 1);
		tp->undo_marker = 0;
		NET_INC_STATS_BH(sock_net(sk), LINUX_MIB_TCPDSACKUNDO);
	}
}

/* We can clear retrans_stamp when there are no retransmissions in the
 * window. It would seem that it is trivially available for us in
 * tp->retrans_out, however, that kind of assumptions doesn't consider
 * what will happen if errors occur when sending retransmission for the
 * second time. ...It could the that such segment has only
 * TCPCB_EVER_RETRANS set at the present time. It seems that checking
 * the head skb is enough except for some reneging corner cases that
 * are not worth the effort.
 *
 * Main reason for all this complexity is the fact that connection dying
 * time now depends on the validity of the retrans_stamp, in particular,
 * that successive retransmissions of a segment must not advance
 * retrans_stamp under any conditions.
 */
static int tcp_any_retrans_done(struct sock *sk)
{
	struct tcp_sock *tp = tcp_sk(sk);
	struct sk_buff *skb;

	if (tp->retrans_out)
		return 1;

	skb = tcp_write_queue_head(sk);
	if (unlikely(skb && TCP_SKB_CB(skb)->sacked & TCPCB_EVER_RETRANS))
		return 1;

	return 0;
}

/* Undo during fast recovery after partial ACK. */

static int tcp_try_undo_partial(struct sock *sk, int acked)
{
	struct tcp_sock *tp = tcp_sk(sk);
	/* Partial ACK arrived. Force Hoe's retransmit. */
	int failed = tcp_is_reno(tp) || (tcp_fackets_out(tp) > tp->reordering);

	if (tcp_may_undo(tp)) {
		/* Plain luck! Hole if filled with delayed
		 * packet, rather than with a retransmit.
		 */
		if (!tcp_any_retrans_done(sk))
			tp->retrans_stamp = 0;

		tcp_update_reordering(sk, tcp_fackets_out(tp) + acked, 1);

		DBGUNDO(sk, "Hoe");
		tcp_undo_cwr(sk, 0);
		NET_INC_STATS_BH(sock_net(sk), LINUX_MIB_TCPPARTIALUNDO);

		/* So... Do not make Hoe's retransmit yet.
		 * If the first packet was delayed, the rest
		 * ones are most probably delayed as well.
		 */
		failed = 0;
	}
	return failed;
}

/* Undo during loss recovery after partial ACK. */
static int tcp_try_undo_loss(struct sock *sk)
{
	struct tcp_sock *tp = tcp_sk(sk);

	if (tcp_may_undo(tp)) {
		struct sk_buff *skb;
		tcp_for_write_queue(skb, sk) {
			if (skb == tcp_send_head(sk))
				break;
			TCP_SKB_CB(skb)->sacked &= ~TCPCB_LOST;
		}

		tcp_clear_all_retrans_hints(tp);

		DBGUNDO(sk, "partial loss");
		tp->lost_out = 0;
		tcp_undo_cwr(sk, 1);
		NET_INC_STATS_BH(sock_net(sk), LINUX_MIB_TCPLOSSUNDO);
		inet_csk(sk)->icsk_retransmits = 0;
		tp->undo_marker = 0;
		if (tcp_is_sack(tp))
			tcp_set_ca_state(sk, TCP_CA_Open);
		return 1;
	}
	return 0;
}

static inline void tcp_complete_cwr(struct sock *sk)
{
	struct tcp_sock *tp = tcp_sk(sk);
	tp->snd_cwnd = min(tp->snd_cwnd, tp->snd_ssthresh);
	tp->snd_cwnd_stamp = tcp_time_stamp;
	tcp_ca_event(sk, CA_EVENT_COMPLETE_CWR);
}

static void tcp_try_keep_open(struct sock *sk)
{
	struct tcp_sock *tp = tcp_sk(sk);
	int state = TCP_CA_Open;

	if (tcp_left_out(tp) || tcp_any_retrans_done(sk) || tp->undo_marker)
		state = TCP_CA_Disorder;

	if (inet_csk(sk)->icsk_ca_state != state) {
		tcp_set_ca_state(sk, state);
		tp->high_seq = tp->snd_nxt;
	}
}

static void tcp_try_to_open(struct sock *sk, int flag)
{
	struct tcp_sock *tp = tcp_sk(sk);

	tcp_verify_left_out(tp);

	if (!tp->frto_counter && !tcp_any_retrans_done(sk))
		tp->retrans_stamp = 0;

	if (flag & FLAG_ECE)
		tcp_enter_cwr(sk, 1);

	if (inet_csk(sk)->icsk_ca_state != TCP_CA_CWR) {
		tcp_try_keep_open(sk);
		tcp_moderate_cwnd(tp);
	} else {
		tcp_cwnd_down(sk, flag);
	}
}

static void tcp_mtup_probe_failed(struct sock *sk)
{
	struct inet_connection_sock *icsk = inet_csk(sk);

	icsk->icsk_mtup.search_high = icsk->icsk_mtup.probe_size - 1;
	icsk->icsk_mtup.probe_size = 0;
}

static void tcp_mtup_probe_success(struct sock *sk)
{
	struct tcp_sock *tp = tcp_sk(sk);
	struct inet_connection_sock *icsk = inet_csk(sk);

	/* FIXME: breaks with very large cwnd */
	tp->prior_ssthresh = tcp_current_ssthresh(sk);
	tp->snd_cwnd = tp->snd_cwnd *
		       tcp_mss_to_mtu(sk, tp->mss_cache) /
		       icsk->icsk_mtup.probe_size;
	tp->snd_cwnd_cnt = 0;
	tp->snd_cwnd_stamp = tcp_time_stamp;
	tp->rcv_ssthresh = tcp_current_ssthresh(sk);
#ifdef CONFIG_MTCP
	mtcp_update_window_clamp(tp->mpcb);
#endif

	icsk->icsk_mtup.search_low = icsk->icsk_mtup.probe_size;
	icsk->icsk_mtup.probe_size = 0;
	tcp_sync_mss(sk, icsk->icsk_pmtu_cookie);
}

/* Do a simple retransmit without using the backoff mechanisms in
 * tcp_timer. This is used for path mtu discovery.
 * The socket is already locked here.
 */
void tcp_simple_retransmit(struct sock *sk)
{
	const struct inet_connection_sock *icsk = inet_csk(sk);
	struct tcp_sock *tp = tcp_sk(sk);
	struct sk_buff *skb;
	unsigned int mss = tcp_current_mss(sk);
	u32 prior_lost = tp->lost_out;

	tcp_for_write_queue(skb, sk) {
		if (skb == tcp_send_head(sk))
			break;
		if (tcp_skb_seglen(skb) > mss &&
		    !(TCP_SKB_CB(skb)->sacked & TCPCB_SACKED_ACKED)) {
			if (TCP_SKB_CB(skb)->sacked & TCPCB_SACKED_RETRANS) {
				TCP_SKB_CB(skb)->sacked &= ~TCPCB_SACKED_RETRANS;
				tp->retrans_out -= tcp_skb_pcount(skb);
			}
			tcp_skb_mark_lost_uncond_verify(tp, skb);
		}
	}

	tcp_clear_retrans_hints_partial(tp);

	if (prior_lost == tp->lost_out)
		return;

	if (tcp_is_reno(tp))
		tcp_limit_reno_sacked(tp);

	tcp_verify_left_out(tp);

	/* Don't muck with the congestion window here.
	 * Reason is that we do not increase amount of _data_
	 * in network, but units changed and effective
	 * cwnd/ssthresh really reduced now.
	 */
	if (icsk->icsk_ca_state != TCP_CA_Loss) {
		tp->high_seq = tp->snd_nxt;
		tp->snd_ssthresh = tcp_current_ssthresh(sk);
		tp->prior_ssthresh = 0;
		tp->undo_marker = 0;
		tcp_set_ca_state(sk, TCP_CA_Loss);
	}
	tcp_xmit_retransmit_queue(sk);
}

/* Process an event, which can update packets-in-flight not trivially.
 * Main goal of this function is to calculate new estimate for left_out,
 * taking into account both packets sitting in receiver's buffer and
 * packets lost by network.
 *
 * Besides that it does CWND reduction, when packet loss is detected
 * and changes state of machine.
 *
 * It does _not_ decide what to send, it is made in function
 * tcp_xmit_retransmit_queue().
 */
static void tcp_fastretrans_alert(struct sock *sk, int pkts_acked, int flag)
{
	struct inet_connection_sock *icsk = inet_csk(sk);
	struct tcp_sock *tp = tcp_sk(sk);
	int is_dupack = !(flag & (FLAG_SND_UNA_ADVANCED | FLAG_NOT_DUP));
	int do_lost = is_dupack || ((flag & FLAG_DATA_SACKED) &&
				    (tcp_fackets_out(tp) > tp->reordering));
	int fast_rexmit = 0, mib_idx;

	if (WARN_ON(!tp->packets_out && tp->sacked_out))
		tp->sacked_out = 0;
	if (WARN_ON(!tp->sacked_out && tp->fackets_out))
		tp->fackets_out = 0;

	/* Now state machine starts.
	 * A. ECE, hence prohibit cwnd undoing, the reduction is required. */
	if (flag & FLAG_ECE)
		tp->prior_ssthresh = 0;

	/* B. In all the states check for reneging SACKs. */
	if (tcp_check_sack_reneging(sk, flag))
		return;

	/* C. Process data loss notification, provided it is valid. */
	if (tcp_is_fack(tp) && (flag & FLAG_DATA_LOST) &&
	    before(tp->snd_una, tp->high_seq) &&
	    icsk->icsk_ca_state != TCP_CA_Open &&
	    tp->fackets_out > tp->reordering) {
		tcp_mark_head_lost(sk, tp->fackets_out - tp->reordering);
		NET_INC_STATS_BH(sock_net(sk), LINUX_MIB_TCPLOSS);
	}

	/* D. Check consistency of the current state. */
	tcp_verify_left_out(tp);

	/* E. Check state exit conditions. State can be terminated
	 *    when high_seq is ACKed. */
	if (icsk->icsk_ca_state == TCP_CA_Open) {
		WARN_ON(tp->retrans_out != 0);
		tp->retrans_stamp = 0;
	} else if (!before(tp->snd_una, tp->high_seq)) {
		switch (icsk->icsk_ca_state) {
		case TCP_CA_Loss:
			icsk->icsk_retransmits = 0;
			if (tcp_try_undo_recovery(sk))
				return;
			break;

		case TCP_CA_CWR:
			/* CWR is to be held something *above* high_seq
			 * is ACKed for CWR bit to reach receiver. */
			if (tp->snd_una != tp->high_seq) {
				tcp_complete_cwr(sk);
				tcp_set_ca_state(sk, TCP_CA_Open);
			}
			break;

		case TCP_CA_Disorder:
			tcp_try_undo_dsack(sk);
			if (!tp->undo_marker ||
			    /* For SACK case do not Open to allow to undo
			     * catching for all duplicate ACKs. */
			    tcp_is_reno(tp) || tp->snd_una != tp->high_seq) {
				tp->undo_marker = 0;
				tcp_set_ca_state(sk, TCP_CA_Open);
			}
			break;

		case TCP_CA_Recovery:
			if (tcp_is_reno(tp))
				tcp_reset_reno_sack(tp);
			if (tcp_try_undo_recovery(sk))
				return;
			tcp_complete_cwr(sk);
			break;
		}
	}

	/* F. Process state. */
	switch (icsk->icsk_ca_state) {
	case TCP_CA_Recovery:
		if (!(flag & FLAG_SND_UNA_ADVANCED)) {
			if (tcp_is_reno(tp) && is_dupack)
				tcp_add_reno_sack(sk);
		} else
			do_lost = tcp_try_undo_partial(sk, pkts_acked);
		break;
	case TCP_CA_Loss:
		if (flag & FLAG_DATA_ACKED)
			icsk->icsk_retransmits = 0;
		if (tcp_is_reno(tp) && flag & FLAG_SND_UNA_ADVANCED)
			tcp_reset_reno_sack(tp);
		if (!tcp_try_undo_loss(sk)) {
			tcp_moderate_cwnd(tp);
			tcp_xmit_retransmit_queue(sk);
			return;
		}
		if (icsk->icsk_ca_state != TCP_CA_Open)
			return;
		/* Loss is undone; fall through to processing in Open state. */
	default:
		if (tcp_is_reno(tp)) {
			if (flag & FLAG_SND_UNA_ADVANCED)
				tcp_reset_reno_sack(tp);
			if (is_dupack)
				tcp_add_reno_sack(sk);
		}

		if (icsk->icsk_ca_state == TCP_CA_Disorder)
			tcp_try_undo_dsack(sk);

		if (!tcp_time_to_recover(sk)) {
			tcp_try_to_open(sk, flag);
			return;
		}

		/* MTU probe failure: don't reduce cwnd */
		if (icsk->icsk_ca_state < TCP_CA_CWR &&
		    icsk->icsk_mtup.probe_size &&
		    tp->snd_una == tp->mtu_probe.probe_seq_start) {
			tcp_mtup_probe_failed(sk);
			/* Restores the reduction we did in tcp_mtup_probe() */
			tp->snd_cwnd++;
			tcp_simple_retransmit(sk);
			return;
		}

		/* Otherwise enter Recovery state */

		if (tcp_is_reno(tp))
			mib_idx = LINUX_MIB_TCPRENORECOVERY;
		else
			mib_idx = LINUX_MIB_TCPSACKRECOVERY;

		NET_INC_STATS_BH(sock_net(sk), mib_idx);

		tp->high_seq = tp->snd_nxt;
		tp->prior_ssthresh = 0;
		tp->undo_marker = tp->snd_una;
		tp->undo_retrans = tp->retrans_out;

		if (icsk->icsk_ca_state < TCP_CA_CWR) {
			if (!(flag & FLAG_ECE))
				tp->prior_ssthresh = tcp_current_ssthresh(sk);
			tp->snd_ssthresh = icsk->icsk_ca_ops->ssthresh(sk);
			TCP_ECN_queue_cwr(tp);
		}

		tp->bytes_acked = 0;
		tp->snd_cwnd_cnt = 0;
		tcp_set_ca_state(sk, TCP_CA_Recovery);
		fast_rexmit = 1;
	}

	if (do_lost || (tcp_is_fack(tp) && tcp_head_timedout(sk)))
		tcp_update_scoreboard(sk, fast_rexmit);
	tcp_cwnd_down(sk, flag);
	tcp_xmit_retransmit_queue(sk);
}

static void tcp_valid_rtt_meas(struct sock *sk, u32 seq_rtt)
{
	tcp_rtt_estimator(sk, seq_rtt);
	tcp_set_rto(sk);
	inet_csk(sk)->icsk_backoff = 0;
}

/* Read draft-ietf-tcplw-high-performance before mucking
 * with this code. (Supersedes RFC1323)
 */
static void tcp_ack_saw_tstamp(struct sock *sk, int flag)
{
	/* RTTM Rule: A TSecr value received in a segment is used to
	 * update the averaged RTT measurement only if the segment
	 * acknowledges some new data, i.e., only if it advances the
	 * left edge of the send window.
	 *
	 * See draft-ietf-tcplw-high-performance-00, section 3.3.
	 * 1998/04/10 Andrey V. Savochkin <saw@msu.ru>
	 *
	 * Changed: reset backoff as soon as we see the first valid sample.
	 * If we do not, we get strongly overestimated rto. With timestamps
	 * samples are accepted even from very old segments: f.e., when rtt=1
	 * increases to 8, we retransmit 5 times and after 8 seconds delayed
	 * answer arrives rto becomes 120 seconds! If at least one of segments
	 * in window is lost... Voila.	 			--ANK (010210)
	 */
	struct tcp_sock *tp = tcp_sk(sk);
<<<<<<< HEAD

	tcp_valid_rtt_meas(sk, tcp_time_stamp - tp->rx_opt.rcv_tsecr);
=======
	const __u32 seq_rtt = tcp_time_stamp - tp->rx_opt.rcv_tsecr;
	if (seq_rtt > HZ) {
		mtcp_debug(KERN_ERR "1 - pi %d:measured rtt is %d ms\n",
		       tp->path_index,seq_rtt*1000/HZ);
	}

	tcp_rtt_estimator(sk, seq_rtt);
	tcp_set_rto(sk);
	inet_csk(sk)->icsk_backoff = 0;
	tcp_bound_rto(sk);
>>>>>>> 3d882955
}

static void tcp_ack_no_tstamp(struct sock *sk, u32 seq_rtt, int flag)
{
	/* We don't have a timestamp. Can only use
	 * packets that are not retransmitted to determine
	 * rtt estimates. Also, we must not reset the
	 * backoff for rto until we get a non-retransmitted
	 * packet. This allows us to deal with a situation
	 * where the network delay has increased suddenly.
	 * I.e. Karn's algorithm. (SIGCOMM '87, p5.)
	 */

	if (flag & FLAG_RETRANS_DATA_ACKED)
		return;
	if (seq_rtt > HZ) {
		mtcp_debug(KERN_ERR "2 - pi %d:measured rtt is %d ms\n",
		       tcp_sk(sk)->path_index,seq_rtt*1000/HZ);
	}

	tcp_valid_rtt_meas(sk, seq_rtt);
}

static inline void tcp_ack_update_rtt(struct sock *sk, const int flag,
				      const s32 seq_rtt)
{
	const struct tcp_sock *tp = tcp_sk(sk);
	/* Note that peer MAY send zero echo. In this case it is ignored. (rfc1323) */
	if (tp->rx_opt.saw_tstamp && tp->rx_opt.rcv_tsecr)
		tcp_ack_saw_tstamp(sk, flag);
	else if (seq_rtt >= 0)
		tcp_ack_no_tstamp(sk, seq_rtt, flag);
}

static void tcp_cong_avoid(struct sock *sk, u32 ack, u32 in_flight)
{
	const struct inet_connection_sock *icsk = inet_csk(sk);
	icsk->icsk_ca_ops->cong_avoid(sk, ack, in_flight);
	tcp_sk(sk)->snd_cwnd_stamp = tcp_time_stamp;
}

/* Restart timer after forward progress on connection.
 * RFC2988 recommends to restart timer to now+rto.
 */
static void tcp_rearm_rto(struct sock *sk)
{
	struct tcp_sock *tp = tcp_sk(sk);

	if (!tp->packets_out)
		inet_csk_clear_xmit_timer(sk, ICSK_TIME_RETRANS);
	else
		inet_csk_reset_xmit_timer(sk, ICSK_TIME_RETRANS,
					  inet_csk(sk)->icsk_rto, TCP_RTO_MAX);
}

/* If we get here, the whole TSO packet has not been acked. */
static u32 tcp_tso_acked(struct sock *sk, struct sk_buff *skb)
{
	struct tcp_sock *tp = tcp_sk(sk);
	u32 packets_acked;

	BUG_ON(!after(TCP_SKB_CB(skb)->end_seq, tp->snd_una));

	packets_acked = tcp_skb_pcount(skb);
	
	if (tcp_trim_head(sk, skb, tp->snd_una - TCP_SKB_CB(skb)->seq))
		return 0;
	packets_acked -= tcp_skb_pcount(skb);

	if (packets_acked) {
		BUG_ON(tcp_skb_pcount(skb) == 0);
		BUG_ON(!before(TCP_SKB_CB(skb)->seq, TCP_SKB_CB(skb)->end_seq));
	}

	return packets_acked;
}

/* Remove acknowledged frames from the retransmission queue. If our packet
 * is before the ack sequence we can discard it as it's confirmed to have
 * arrived at the other end.
 */
static int tcp_clean_rtx_queue(struct sock *sk, int prior_fackets,
			       u32 prior_snd_una)
{
	struct tcp_sock *tp = tcp_sk(sk);
	const struct inet_connection_sock *icsk = inet_csk(sk);
	struct sk_buff *skb;
	u32 now = tcp_time_stamp;
	int fully_acked = 1;
	int flag = 0;
	u32 pkts_acked = 0;
	u32 reord = tp->packets_out;
	u32 prior_sacked = tp->sacked_out;
	s32 seq_rtt = -1;
	s32 ca_seq_rtt = -1;
	ktime_t last_ackt = net_invalid_timestamp();
#ifdef MTCP_DEBUG_PKTS_OUT
	int orig_packets, orig_qsize,orig_outsize;
#endif


	BUG_ON(is_meta_sk(sk));
	/*Cannot have more packets in flight than packets in the
	  rexmit queue*/
	BUG_ON(tp->packets_out>skb_queue_len(&sk->sk_write_queue));

	if (tcp_write_queue_empty(sk) && 
	    icsk->icsk_pending==ICSK_TIME_RETRANS)
		BUG();

	while ((skb = tcp_write_queue_head(sk)) && skb != tcp_send_head(sk)) {
		struct tcp_skb_cb *scb = TCP_SKB_CB(skb);
		u32 acked_pcount;
		u8 sacked = scb->sacked;

		/* Determine how many packets and what bytes were acked, tso and else */
		if (after(scb->end_seq, tp->snd_una)) {
			if (tcp_skb_pcount(skb) == 1 ||
			    !after(tp->snd_una, scb->seq))
				break;

			acked_pcount = tcp_tso_acked(sk, skb);
			if (!acked_pcount)
				break;

			fully_acked = 0;
		} else {
			acked_pcount = tcp_skb_pcount(skb);
<<<<<<< HEAD
=======
			end_seq = scb->end_seq;
			BUG_ON(!acked_pcount);
		}

		/* MTU probing checks */
		if (fully_acked && icsk->icsk_mtup.probe_size &&
		    !after(tp->mtu_probe.probe_seq_end, scb->end_seq)) {
			tcp_mtup_probe_success(sk, skb);
>>>>>>> 3d882955
		}

		if (sacked & TCPCB_RETRANS) {
			if (sacked & TCPCB_SACKED_RETRANS)
				tp->retrans_out -= acked_pcount;
			flag |= FLAG_RETRANS_DATA_ACKED;
			ca_seq_rtt = -1;
			seq_rtt = -1;
			if ((flag & FLAG_DATA_ACKED) || (acked_pcount > 1))
				flag |= FLAG_NONHEAD_RETRANS_ACKED;
		} else {
			ca_seq_rtt = now - scb->when;
			last_ackt = skb->tstamp;
			if (seq_rtt < 0) {
				seq_rtt = ca_seq_rtt;
			}
			if (!(sacked & TCPCB_SACKED_ACKED))
				reord = min(pkts_acked, reord);
		}

		if (sacked & TCPCB_SACKED_ACKED)
			tp->sacked_out -= acked_pcount;
		if (sacked & TCPCB_LOST)
			tp->lost_out -= acked_pcount;

#ifdef MTCP_DEBUG_PKTS_OUT
		orig_packets=tp->packets_out;
		orig_qsize=skb_queue_len(&sk->sk_write_queue);
#endif

		tp->packets_out -= acked_pcount;
		pkts_acked += acked_pcount;

		/* Initial outgoing SYN's get put onto the write_queue
		 * just like anything else we transmit.  It is not
		 * true data, and if we misinform our callers that
		 * this ACK acks real data, we will erroneously exit
		 * connection startup slow start one packet too
		 * quickly.  This is severely frowned upon behavior.
		 */
		if (!(scb->flags & TCPCB_FLAG_SYN)) {
			flag |= FLAG_DATA_ACKED;
		} else {
			flag |= FLAG_SYN_ACKED;
			tp->retrans_stamp = 0;
		}

		if (!fully_acked)
			break;

		/*Before we remove the skb, we update the meta-ack count*/
#ifdef CONFIG_MTCP
		{
			if (!tp->mpc || !skb->len) goto no_mptcp_update;
			
			/*Since we are about to remove this segment from the
			  retransmit queue, we know for sure that is has been
			  acked, note that we check the end_data_seq, not the
			  data_seq, since data_seq is 0 for the first data 
			  segment (currently)*/
			BUG_ON(!scb->end_data_seq);
			skb->count_dsn=0;
			if (!tp->bw_est.time) {
				/*bootstrap bw estimation*/
				tp->bw_est.space=(tp->snd_cwnd*tp->mss_cache)<<
					tp->bw_est.shift;
				tp->bw_est.seq=tp->snd_una+tp->bw_est.space;
				tp->bw_est.time=tcp_time_stamp;
			}
			else if (after(tp->snd_una,tp->bw_est.seq)) {
				/*update the bw estimate for this
				  subflow*/
				if (tcp_time_stamp-tp->bw_est.time==0)
					tp->bw_est.shift++;
				else {
					tp->cur_bw_est=tp->bw_est.space/
						(tcp_time_stamp-
						 tp->bw_est.time);
				}
				tp->bw_est.space=(tp->snd_cwnd*tp->mss_cache)<<
					tp->bw_est.shift;
				tp->bw_est.seq=tp->snd_una+tp->bw_est.space;
				tp->bw_est.time=tcp_time_stamp;
			}
		}		
	no_mptcp_update:
#endif
		
		tcp_unlink_write_queue(skb, sk);

		
		/*Cannot have more packets in flight than packets in the
		  rexmit queue*/
		if(tp->packets_out>skb_queue_len(&sk->sk_write_queue)) {
			printk(KERN_ERR "acked_pcount:%d\n", acked_pcount);
#ifdef MTCP_DEBUG_PKTS_OUT
			printk(KERN_ERR "orig_packets:%d,orig_qsize:%d,"
			       "orig_outsize:%d\n"
			       "packets:%d,qsize:%d\n",orig_packets,orig_qsize,
			       orig_outsize,
			       tp->packets_out,
			       skb_queue_len(&sk->sk_write_queue));
#endif
			BUG();
		}

		sk_wmem_free_skb(sk, skb);
		tp->scoreboard_skb_hint = NULL;
		if (skb == tp->retransmit_skb_hint)
			tp->retransmit_skb_hint = NULL;
		if (skb == tp->lost_skb_hint)
			tp->lost_skb_hint = NULL;
	}

	if (likely(between(tp->snd_up, prior_snd_una, tp->snd_una)))
		tp->snd_up = tp->snd_una;

	if (skb && (TCP_SKB_CB(skb)->sacked & TCPCB_SACKED_ACKED))
		flag |= FLAG_SACK_RENEGING;

	if (flag & FLAG_ACKED) {
		const struct tcp_congestion_ops *ca_ops
			= inet_csk(sk)->icsk_ca_ops;

		if (unlikely(icsk->icsk_mtup.probe_size &&
			     !after(tp->mtu_probe.probe_seq_end, tp->snd_una))) {
			tcp_mtup_probe_success(sk);
		}

		tcp_ack_update_rtt(sk, flag, seq_rtt);
		BUG_ON(tcp_write_queue_empty(sk) && tp->packets_out);
		tcp_rearm_rto(sk);

		if (tcp_is_reno(tp)) {
			tcp_remove_reno_sacks(sk, pkts_acked);
		} else {
			int delta;

			/* Non-retransmitted hole got filled? That's reordering */
			if (reord < prior_fackets)
				tcp_update_reordering(sk, tp->fackets_out - reord, 0);

			delta = tcp_is_fack(tp) ? pkts_acked :
						  prior_sacked - tp->sacked_out;
			tp->lost_cnt_hint -= min(tp->lost_cnt_hint, delta);
		}

		tp->fackets_out -= min(pkts_acked, tp->fackets_out);

		if (ca_ops->pkts_acked) {
			s32 rtt_us = -1;

			/* Is the ACK triggering packet unambiguous? */
			if (!(flag & FLAG_RETRANS_DATA_ACKED)) {
				/* High resolution needed and available? */
				if (ca_ops->flags & TCP_CONG_RTT_STAMP &&
				    !ktime_equal(last_ackt,
						 net_invalid_timestamp()))
					rtt_us = ktime_us_delta(ktime_get_real(),
								last_ackt);
				else if (ca_seq_rtt > 0)
					rtt_us = jiffies_to_usecs(ca_seq_rtt);
			}

			ca_ops->pkts_acked(sk, pkts_acked, rtt_us);
		}
	}

#if FASTRETRANS_DEBUG > 0
	BUG_ON((int)tp->sacked_out < 0);
	BUG_ON((int)tp->lost_out < 0);
	BUG_ON((int)tp->retrans_out < 0);
	if (!tp->packets_out && tcp_is_sack(tp)) {
		icsk = inet_csk(sk);
		if (tp->lost_out) {
			printk(KERN_DEBUG "Leak l=%u %d\n",
			       tp->lost_out, icsk->icsk_ca_state);
			tp->lost_out = 0;
		}
		if (tp->sacked_out) {
			printk(KERN_DEBUG "Leak s=%u %d\n",
			       tp->sacked_out, icsk->icsk_ca_state);
			tp->sacked_out = 0;
		}
		if (tp->retrans_out) {
			printk(KERN_DEBUG "Leak r=%u %d\n",
			       tp->retrans_out, icsk->icsk_ca_state);
			tp->retrans_out = 0;
		}
	}
#endif
	
	if (tcp_write_queue_empty(sk) && 
	    icsk->icsk_pending==ICSK_TIME_RETRANS) {
		printk(KERN_ERR "packets_out:%d, flag_acked:%d,flag:%#x\n",
		       tp->packets_out, flag & FLAG_ACKED,flag);
		BUG();
	}
	return flag;
}

static void tcp_ack_probe(struct sock *sk)
{
	const struct tcp_sock *tp = tcp_sk(sk);
	struct inet_connection_sock *icsk = inet_csk(sk);
	int usable_wopen;

	/* Was it a usable window open? */

	if (tp->mpc) 
		usable_wopen=(!after(
				      TCP_SKB_CB(
					      tcp_send_head(sk))->end_data_seq, 
				      tcp_wnd_end(tp,1)));
	else
		usable_wopen=(!after(TCP_SKB_CB(
					     tcp_send_head(sk))->end_seq, 
				     tcp_wnd_end(tp,0)));
	
	if (usable_wopen) {
		icsk->icsk_backoff = 0;
		inet_csk_clear_xmit_timer(sk, ICSK_TIME_PROBE0);
		/* Socket must be waked up by subsequent tcp_data_snd_check().
		 * This function is not for random using!
		 */
	} else {
		inet_csk_reset_xmit_timer(sk, ICSK_TIME_PROBE0,
					  min(icsk->icsk_rto << icsk->icsk_backoff, TCP_RTO_MAX),
					  TCP_RTO_MAX);
	}
}

static inline int tcp_ack_is_dubious(const struct sock *sk, const int flag)
{
	return (!(flag & FLAG_NOT_DUP) || (flag & FLAG_CA_ALERT) ||
		inet_csk(sk)->icsk_ca_state != TCP_CA_Open);
}

static inline int tcp_may_raise_cwnd(const struct sock *sk, const int flag)
{
	const struct tcp_sock *tp = tcp_sk(sk);
	return (!(flag & FLAG_ECE) || tp->snd_cwnd < tp->snd_ssthresh) &&
		!((1 << inet_csk(sk)->icsk_ca_state) & (TCPF_CA_Recovery | TCPF_CA_CWR));
}

/* Check that window update is acceptable.
 * The function assumes that snd_una<=ack<=snd_next.
 */
static inline int tcp_may_update_window(const struct tcp_sock *tp,
					const u32 ack, const u32 ack_seq,
					const u32 nwin)
{
/*the variable snd_wl1 tracks the
  newest sequence number that we've seen.  It helps prevent snd_wnd from
  being reopened on re-transmitted data.  If snd_wl1 is greater than
  received sequence #, we skip it.*/
/*MPTCP note: added check for ack_seq != 0, because the data seqnum can be 0
  if the dataseq option is not present. This is the case if we received a pure
  ack with no data. Since */
	return (after(ack, tp->snd_una) || !ack_seq ||
		after(ack_seq, tp->snd_wl1) ||
		(ack_seq == tp->snd_wl1 && nwin > tp->snd_wnd));
}

/* Update our send window.
 *
 * Window update algorithm, described in RFC793/RFC1122 (used in linux-2.2
 * and in FreeBSD. NetBSD's one is even worse.) is wrong.
 */
static int tcp_ack_update_window(struct sock *sk, struct sk_buff *skb, u32 ack,
				 u32 ack_seq)
{
	struct tcp_sock *tp = tcp_sk(sk);
	int flag = 0;
	u32 nwin = ntohs(tcp_hdr(skb)->window);
	u32 *snd_wnd=(tp->mpc && tp->mpcb)?&tp->mpcb->tp.snd_wnd:&tp->snd_wnd;
	struct tcp_sock *mpcb_tp;
	u32 data_ack,data_ack_seq;

	if (tp->mpc && tp->mpcb) {
		mpcb_tp=&tp->mpcb->tp;
		data_ack=TCP_SKB_CB(skb)->data_ack;
		data_ack_seq=TCP_SKB_CB(skb)->data_seq;
	}
	else {
		mpcb_tp=tp;
		data_ack=ack;
		data_ack_seq=ack_seq;
	}

	if (likely(!tcp_hdr(skb)->syn))
		nwin <<= tp->rx_opt.snd_wscale;

	if (tcp_may_update_window(mpcb_tp, data_ack, data_ack_seq, nwin)) {
		u32 *max_window=(tp->mpc && tp->mpcb)?&tp->mpcb->tp.max_window:
			&tp->max_window;
		flag |= FLAG_WIN_UPDATE;
<<<<<<< HEAD
		tcp_update_wl(tp, ack_seq);

		if (tp->snd_wnd != nwin) {
			tp->snd_wnd = nwin;
=======
		tcp_update_wl(mpcb_tp, data_ack_seq);
		if (*snd_wnd != nwin) {
			*snd_wnd = nwin;
>>>>>>> 3d882955

			/* Note, it is the only place, where
			 * fast path is recovered for sending TCP.
			 */
			tp->pred_flags = 0;
			tcp_fast_path_check(sk);

			if (nwin > *max_window) {
				*max_window = nwin;
				tcp_sync_mss(sk, inet_csk(sk)->icsk_pmtu_cookie);
			}
		}
	}

	tp->snd_una = ack;
	if (data_ack && tp->mpc && tp->mpcb) {
		int old_snd_una=mpcb_tp->snd_una;
		mpcb_tp->snd_una=data_ack;
		if (old_snd_una!=data_ack)
			mtcp_clean_rtx_queue((struct sock*)mpcb_tp);
	}
	if (tp->pf==1)
		tcpprobe_logmsg(sk,"pi %d: leaving pf state",tp->path_index);
	tp->pf=0;

	return flag;
}

/* A very conservative spurious RTO response algorithm: reduce cwnd and
 * continue in congestion avoidance.
 */
static void tcp_conservative_spur_to_response(struct tcp_sock *tp)
{
	tp->snd_cwnd = min(tp->snd_cwnd, tp->snd_ssthresh);
	tp->snd_cwnd_cnt = 0;
	tp->bytes_acked = 0;
	TCP_ECN_queue_cwr(tp);
	tcp_moderate_cwnd(tp);
}

/* A conservative spurious RTO response algorithm: reduce cwnd using
 * rate halving and continue in congestion avoidance.
 */
static void tcp_ratehalving_spur_to_response(struct sock *sk)
{
	tcp_enter_cwr(sk, 0);
}

static void tcp_undo_spur_to_response(struct sock *sk, int flag)
{
	if (flag & FLAG_ECE)
		tcp_ratehalving_spur_to_response(sk);
	else
		tcp_undo_cwr(sk, 1);
}

/* F-RTO spurious RTO detection algorithm (RFC4138)
 *
 * F-RTO affects during two new ACKs following RTO (well, almost, see inline
 * comments). State (ACK number) is kept in frto_counter. When ACK advances
 * window (but not to or beyond highest sequence sent before RTO):
 *   On First ACK,  send two new segments out.
 *   On Second ACK, RTO was likely spurious. Do spurious response (response
 *                  algorithm is not part of the F-RTO detection algorithm
 *                  given in RFC4138 but can be selected separately).
 * Otherwise (basically on duplicate ACK), RTO was (likely) caused by a loss
 * and TCP falls back to conventional RTO recovery. F-RTO allows overriding
 * of Nagle, this is done using frto_counter states 2 and 3, when a new data
 * segment of any size sent during F-RTO, state 2 is upgraded to 3.
 *
 * Rationale: if the RTO was spurious, new ACKs should arrive from the
 * original window even after we transmit two new data segments.
 *
 * SACK version:
 *   on first step, wait until first cumulative ACK arrives, then move to
 *   the second step. In second step, the next ACK decides.
 *
 * F-RTO is implemented (mainly) in four functions:
 *   - tcp_use_frto() is used to determine if TCP is can use F-RTO
 *   - tcp_enter_frto() prepares TCP state on RTO if F-RTO is used, it is
 *     called when tcp_use_frto() showed green light
 *   - tcp_process_frto() handles incoming ACKs during F-RTO algorithm
 *   - tcp_enter_frto_loss() is called if there is not enough evidence
 *     to prove that the RTO is indeed spurious. It transfers the control
 *     from F-RTO to the conventional RTO recovery
 */
static int tcp_process_frto(struct sock *sk, int flag)
{
	struct tcp_sock *tp = tcp_sk(sk);

	tcp_verify_left_out(tp);

	/* Duplicate the behavior from Loss state (fastretrans_alert) */
	if (flag & FLAG_DATA_ACKED)
		inet_csk(sk)->icsk_retransmits = 0;

	if ((flag & FLAG_NONHEAD_RETRANS_ACKED) ||
	    ((tp->frto_counter >= 2) && (flag & FLAG_RETRANS_DATA_ACKED)))
		tp->undo_marker = 0;

	if (!before(tp->snd_una, tp->frto_highmark)) {
		tcp_enter_frto_loss(sk, (tp->frto_counter == 1 ? 2 : 3), flag);
		return 1;
	}

	if (!tcp_is_sackfrto(tp)) {
		/* RFC4138 shortcoming in step 2; should also have case c):
		 * ACK isn't duplicate nor advances window, e.g., opposite dir
		 * data, winupdate
		 */
		if (!(flag & FLAG_ANY_PROGRESS) && (flag & FLAG_NOT_DUP))
			return 1;

		if (!(flag & FLAG_DATA_ACKED)) {
			tcp_enter_frto_loss(sk, (tp->frto_counter == 1 ? 0 : 3),
					    flag);
			return 1;
		}
	} else {
		if (!(flag & FLAG_DATA_ACKED) && (tp->frto_counter == 1)) {
			/* Prevent sending of new data. */
			tp->snd_cwnd = min(tp->snd_cwnd,
					   tcp_packets_in_flight(tp));
			return 1;
		}

		if ((tp->frto_counter >= 2) &&
		    (!(flag & FLAG_FORWARD_PROGRESS) ||
		     ((flag & FLAG_DATA_SACKED) &&
		      !(flag & FLAG_ONLY_ORIG_SACKED)))) {
			/* RFC4138 shortcoming (see comment above) */
			if (!(flag & FLAG_FORWARD_PROGRESS) &&
			    (flag & FLAG_NOT_DUP))
				return 1;

			tcp_enter_frto_loss(sk, 3, flag);
			return 1;
		}
	}

	if (tp->frto_counter == 1) {
		/* tcp_may_send_now needs to see updated state */
		tp->snd_cwnd = tcp_packets_in_flight(tp) + 2;
		tp->frto_counter = 2;

		if (!tcp_may_send_now(sk))
			tcp_enter_frto_loss(sk, 2, flag);

		return 1;
	} else {
		switch (sysctl_tcp_frto_response) {
		case 2:
			tcp_undo_spur_to_response(sk, flag);
			break;
		case 1:
			tcp_conservative_spur_to_response(tp);
			break;
		default:
			tcp_ratehalving_spur_to_response(sk);
			break;
		}
		tp->frto_counter = 0;
		tp->undo_marker = 0;
		NET_INC_STATS_BH(sock_net(sk), LINUX_MIB_TCPSPURIOUSRTOS);
	}
	return 0;
}

/* This routine deals with incoming acks, but not outgoing ones. */
static int tcp_ack(struct sock *sk, struct sk_buff *skb, int flag)
{
	struct inet_connection_sock *icsk = inet_csk(sk);
	struct tcp_sock *tp = tcp_sk(sk);
	struct tcp_sock *mpcb_tp=(tp->mpc && tp->mpcb)?&tp->mpcb->tp:tp;
	u32 prior_snd_una = tp->snd_una;
	u32 ack_seq = TCP_SKB_CB(skb)->seq;
	u32 ack = TCP_SKB_CB(skb)->ack_seq;
	u32 prior_in_flight;
	u32 prior_fackets;
	int prior_packets;
	int frto_cwnd = 0;

	/* If the ack is older than previous acks
	 * then we can probably ignore it.
	 */
	if (before(ack, prior_snd_una))
		goto old_ack;

	/* If the ack includes data we haven't sent yet, discard
	 * this segment (RFC793 Section 3.9).
	 */
	if (after(ack, tp->snd_nxt))
		goto invalid_ack;

	if (after(ack, prior_snd_una))
		flag |= FLAG_SND_UNA_ADVANCED;

	if (sysctl_tcp_abc) {
		if (icsk->icsk_ca_state < TCP_CA_CWR)
			tp->bytes_acked += ack - prior_snd_una;
		else if (icsk->icsk_ca_state == TCP_CA_Loss)
			/* we assume just one segment left network */
			tp->bytes_acked += min(ack - prior_snd_una,
					       tp->mss_cache);
	}

	prior_fackets = tp->fackets_out;
	prior_in_flight = tcp_packets_in_flight(tp);

	if (!(flag & FLAG_SLOWPATH) && after(ack, prior_snd_una)) {
		/* Window is constant, pure forward advance.
		 * No more checks are required.
		 * Note, we use the fact that SND.UNA>=SND.WL2.
		 */
<<<<<<< HEAD
		tcp_update_wl(tp, ack_seq);
=======
		tcp_update_wl(mpcb_tp, (tp->mpc)?TCP_SKB_CB(skb)->data_seq:
			      ack_seq);
>>>>>>> 3d882955
		tp->snd_una = ack;
		flag |= FLAG_WIN_UPDATE;

		tcp_ca_event(sk, CA_EVENT_FAST_ACK);

		NET_INC_STATS_BH(sock_net(sk), LINUX_MIB_TCPHPACKS);
	} else {
		if (ack_seq != TCP_SKB_CB(skb)->end_seq)
			flag |= FLAG_DATA;
		else
			NET_INC_STATS_BH(sock_net(sk), LINUX_MIB_TCPPUREACKS);

		flag |= tcp_ack_update_window(sk, skb, ack, ack_seq);

		if (TCP_SKB_CB(skb)->sacked)
			flag |= tcp_sacktag_write_queue(sk, skb, prior_snd_una);

		if (TCP_ECN_rcv_ecn_echo(tp, tcp_hdr(skb)))
			flag |= FLAG_ECE;

		tcp_ca_event(sk, CA_EVENT_SLOW_ACK);
	}

	/* We passed data and got it acked, remove any soft error
	 * log. Something worked...
	 */
	if (tp->pf==1)
		tcpprobe_logmsg(sk,"pi %d: leaving pf state",tp->path_index);
	tp->pf=0;

	sk->sk_err_soft = 0;
	icsk->icsk_probes_out = 0;
	tp->rcv_tstamp = tcp_time_stamp;
	prior_packets = tp->packets_out;
	if (!prior_packets)
		goto no_queue;

	/* See if we can take anything off of the retransmit queue. */
	flag |= tcp_clean_rtx_queue(sk, prior_fackets, prior_snd_una);

	if (tp->frto_counter)
		frto_cwnd = tcp_process_frto(sk, flag);
	/* Guarantee sacktag reordering detection against wrap-arounds */
	if (before(tp->frto_highmark, tp->snd_una))
		tp->frto_highmark = 0;

	if (tcp_ack_is_dubious(sk, flag)) {
		/* Advance CWND, if state allows this. */
		if ((flag & FLAG_DATA_ACKED) && !frto_cwnd &&
		    tcp_may_raise_cwnd(sk, flag))
			tcp_cong_avoid(sk, ack, prior_in_flight);
		tcp_fastretrans_alert(sk, prior_packets - tp->packets_out,
				      flag);
	} else {
		if ((flag & FLAG_DATA_ACKED) && !frto_cwnd)
			tcp_cong_avoid(sk, ack, prior_in_flight);
	}

	if ((flag & FLAG_FORWARD_PROGRESS) || !(flag & FLAG_NOT_DUP))
<<<<<<< HEAD
		dst_confirm(__sk_dst_get(sk));

=======
		dst_confirm(sk->sk_dst_cache);
>>>>>>> 3d882955
	return 1;

no_queue:
	/* If this ack opens up a zero window, clear backoff.  It was
	 * being used to time the probes, and is probably far higher than
	 * it needs to be for normal retransmission.
	 */
	if (tcp_send_head(sk))
		tcp_ack_probe(sk);
	return 1;

invalid_ack:
	SOCK_DEBUG(sk, "Ack %u after %u:%u\n", ack, tp->snd_una, tp->snd_nxt);
	return -1;

old_ack:
	if (TCP_SKB_CB(skb)->sacked) {
		tcp_sacktag_write_queue(sk, skb, prior_snd_una);
		if (icsk->icsk_ca_state == TCP_CA_Open)
			tcp_try_keep_open(sk);
	}

<<<<<<< HEAD
	SOCK_DEBUG(sk, "Ack %u before %u:%u\n", ack, tp->snd_una, tp->snd_nxt);
=======
uninteresting_ack:
	printk(KERN_ERR "received uninteresting ack\n");
	printk(KERN_ERR "pi %d:Ack %#x out of %#x:%#x, addr "
	       NIPQUAD_FMT "->" NIPQUAD_FMT "\n", 
	       tp->path_index,ack, tp->snd_una, tp->snd_nxt,
	       NIPQUAD(inet_sk(sk)->saddr),NIPQUAD(inet_sk(sk)->daddr));
	SOCK_DEBUG(sk, "Ack %u out of %u:%u\n", ack, tp->snd_una, tp->snd_nxt);
>>>>>>> 3d882955
	return 0;
}

/* Look for tcp options. Normally only called on SYN and SYNACK packets.
 * But, this can also be called on packets in the established flow when
 * the fast version below fails.
 */
void tcp_parse_options(struct sk_buff *skb, struct tcp_options_received *opt_rx,
<<<<<<< HEAD
		       u8 **hvpp, int estab)
=======
		       struct multipath_options *mopt, int estab)
>>>>>>> 3d882955
{
	unsigned char *ptr,*ptr8;
	struct tcphdr *th = tcp_hdr(skb);
	int length = (th->doff * 4) - sizeof(struct tcphdr);
	int saw_dsn=0;

	ptr = (unsigned char *)(th + 1);
	opt_rx->saw_tstamp = 0;
	
	while (length > 0) {
		int opcode = *ptr++;
		int opsize;

		switch (opcode) {
		case TCPOPT_EOL:
			return;
		case TCPOPT_NOP:	/* Ref: RFC 793 section 3.1 */
			length--;
			continue;
		default:
			opsize = *ptr++;
			if (opsize < 2) /* "silly options" */
				return;
			if (opsize > length)
				return;	/* don't parse partial options */
			switch (opcode) {
			case TCPOPT_MSS:
				if (opsize == TCPOLEN_MSS && 
				    th->syn && !estab) {
					u16 in_mss = get_unaligned_be16(ptr);
					if (in_mss) {
						if (opt_rx->user_mss &&
						    opt_rx->user_mss < in_mss)
							in_mss = opt_rx->user_mss;
						opt_rx->mss_clamp = in_mss;
					}
				}
				break;
			case TCPOPT_WINDOW:
				if (opsize == TCPOLEN_WINDOW && th->syn &&
				    !estab && sysctl_tcp_window_scaling) {
					__u8 snd_wscale = *(__u8 *)ptr;
					opt_rx->wscale_ok = 1;
					if (snd_wscale > 14) {
						if (net_ratelimit())
							printk(KERN_INFO 
							       "tcp_parse_"
							       "options: "
							       "Illegal window "
							       "scaling value "
							       "%d >14 "
							       "received.\n",
							       snd_wscale);
						snd_wscale = 14;
					}
					opt_rx->snd_wscale = snd_wscale;
				}
				break;
			case TCPOPT_TIMESTAMP:
				if ((opsize == TCPOLEN_TIMESTAMP) &&
				    ((estab && opt_rx->tstamp_ok) ||
				     (!estab && sysctl_tcp_timestamps))) {
					opt_rx->saw_tstamp = 1;
					opt_rx->rcv_tsval = get_unaligned_be32(ptr);
					opt_rx->rcv_tsecr = get_unaligned_be32(ptr + 4);
				}
				break;
			case TCPOPT_SACK_PERM:
				if (opsize == TCPOLEN_SACK_PERM && th->syn &&
				    !estab && sysctl_tcp_sack) {
					opt_rx->sack_ok = 1;
					tcp_sack_reset(opt_rx);
				}
				break;

			case TCPOPT_SACK:
				if ((opsize >= 
				     (TCPOLEN_SACK_BASE + 
				      TCPOLEN_SACK_PERBLOCK)) &&
				    !((opsize - TCPOLEN_SACK_BASE) % 
				      TCPOLEN_SACK_PERBLOCK) &&
				    opt_rx->sack_ok) {
					
					TCP_SKB_CB(skb)->sacked = 
						(ptr - 2) - (unsigned char *)th;
				}
				break;
#ifdef CONFIG_TCP_MD5SIG
			case TCPOPT_MD5SIG:
				/*
				 * The MD5 Hash has already been
				 * checked (see tcp_v{4,6}_do_rcv()).
				 */
				break;
#endif
<<<<<<< HEAD
			case TCPOPT_COOKIE:
				/* This option is variable length.
				 */
				switch (opsize) {
				case TCPOLEN_COOKIE_BASE:
					/* not yet implemented */
					break;
				case TCPOLEN_COOKIE_PAIR:
					/* not yet implemented */
					break;
				case TCPOLEN_COOKIE_MIN+0:
				case TCPOLEN_COOKIE_MIN+2:
				case TCPOLEN_COOKIE_MIN+4:
				case TCPOLEN_COOKIE_MIN+6:
				case TCPOLEN_COOKIE_MAX:
					/* 16-bit multiple */
					opt_rx->cookie_plus = opsize;
					*hvpp = ptr;
					break;
				default:
					/* ignore option */
					break;
				}
				break;
			}
=======
>>>>>>> 3d882955

#ifdef CONFIG_MTCP
			case TCPOPT_MPC:
				if (opsize!=TCPOLEN_MPC) {
					mtcp_debug("multipath opt:bad option "
					           "size\n");
					break;
				}
				mtcp_debug("recvd multipath opt\n");
				opt_rx->saw_mpc=1;
				if (mopt)
					mopt->list_rcvd=1;
#ifdef CONFIG_MTCP_PM
				opt_rx->mtcp_rem_token=
					ntohl(*((u32*)(ptr+1)));
#endif
				break;
				
#ifdef CONFIG_MTCP_PM
			case TCPOPT_ADDR:
				if (!mopt) {
					printk(KERN_ERR "MPTCP addresses "
					       "received, but no mptcp state"
					       "found, using sock struct\n");
					break;
				}
				
				for (ptr8=ptr; ptr8<ptr+opsize-2;) {
					if ((*(ptr8+1))>>4==4) {
						mtcp_v4_add_raddress(
							mopt,
							(struct in_addr*) 
							(ptr8+2),
							*ptr8
							);
						ptr8+=2+sizeof(struct in_addr);
					}
					/*Add IPv6 stuff here*/
				}
				break;

			case TCPOPT_JOIN:
				break;
#endif /*CONFIG_MTCP_PM*/				
			case TCPOPT_DSN:
				if (opsize!=TCPOLEN_DSN) {
					mtcp_debug("dataseq opt:bad option "
					           "size\n");
					break;
				}
				
				TCP_SKB_CB(skb)->data_len = 
					ntohs(*(uint16_t*)ptr);			
				TCP_SKB_CB(skb)->sub_seq = 
					ntohl(*(uint32_t*)(ptr+2))+
					opt_rx->rcv_isn;
				TCP_SKB_CB(skb)->data_seq = 
					ntohl(*(uint32_t*)(ptr+6));
				TCP_SKB_CB(skb)->end_data_seq=
					TCP_SKB_CB(skb)->data_seq+
					TCP_SKB_CB(skb)->end_seq-
					TCP_SKB_CB(skb)->seq;
				saw_dsn=1;
				break;
			case TCPOPT_DFIN:
				/*the dsn opt MUST be put
				  before the dfin (to know 
				  the its data seqnum*/
				BUG_ON(!saw_dsn);
				if (opsize!=TCPOLEN_DFIN) {
					mtcp_debug("dfin opt:bad option "
						   "size\n");
					break;
				}
				TCP_SKB_CB(skb)->end_data_seq++;
				if (mopt) {
					mopt->dfin_rcvd=opt_rx->saw_dfin=1;
					mopt->fin_dsn=TCP_SKB_CB(skb)->data_seq+
						TCP_SKB_CB(skb)->data_len;
				}
				break;
			case TCPOPT_DATA_ACK:
				if (opsize!=TCPOLEN_DATA_ACK) {
					mtcp_debug("data_ack opt:bad option "
					       "size\n");
					break;
				}
				TCP_SKB_CB(skb)->data_ack =
					ntohl(*(uint32_t*)ptr);
				break;				
#endif /* CONFIG_MTCP */
			}
			
			ptr += opsize-2;
			length -= opsize;
		}
	}
#ifdef CONFIG_MTCP
	if (!saw_dsn)
		TCP_SKB_CB(skb)->data_len=
			TCP_SKB_CB(skb)->data_seq=
			TCP_SKB_CB(skb)->end_data_seq=0;
#endif
}

static int tcp_parse_aligned_timestamp(struct tcp_sock *tp, struct tcphdr *th)
{
	__be32 *ptr = (__be32 *)(th + 1);

	if (*ptr == htonl((TCPOPT_NOP << 24) | (TCPOPT_NOP << 16)
			  | (TCPOPT_TIMESTAMP << 8) | TCPOLEN_TIMESTAMP)) {
		tp->rx_opt.saw_tstamp = 1;
		++ptr;
		tp->rx_opt.rcv_tsval = ntohl(*ptr);
		++ptr;
		tp->rx_opt.rcv_tsecr = ntohl(*ptr);
		return 1;
	}
	return 0;
}

/* Fast parse options. This hopes to only see timestamps.
 * If it is wrong it falls back on tcp_parse_options().
 */
static int tcp_fast_parse_options(struct sk_buff *skb, struct tcphdr *th,
				  struct tcp_sock *tp, u8 **hvpp)
{
<<<<<<< HEAD
	/* In the spirit of fast parsing, compare doff directly to constant
	 * values.  Because equality is used, short doff can be ignored here.
	 */
	if (th->doff == (sizeof(*th) / 4)) {
=======
	struct multipath_pcb* mpcb;
	struct multipath_options *mopt;
	if (th->doff == sizeof(struct tcphdr) >> 2) {
>>>>>>> 3d882955
		tp->rx_opt.saw_tstamp = 0;
		return 0;
	} else if (tp->rx_opt.tstamp_ok &&
		   th->doff == ((sizeof(*th) + TCPOLEN_TSTAMP_ALIGNED) / 4)) {
		if (tcp_parse_aligned_timestamp(tp, th))
			return 1;
	}
<<<<<<< HEAD
	tcp_parse_options(skb, &tp->rx_opt, hvpp, 1);
=======
	mpcb = mpcb_from_tcpsock(tp);
	if (tp->pending)
		mpcb=mtcp_hash_find(tp->mtcp_loc_token);
	if (!mpcb)
		mtcp_debug("%s: looked for mpcb with token %d\n",
				__FUNCTION__, tp->mtcp_loc_token);
	BUG_ON(!mpcb);
	mopt=&mpcb->received_options;
	tcp_parse_options(skb, &tp->rx_opt,mopt,1);
	if (unlikely(mpcb && tp->rx_opt.saw_mpc && is_master_sk(tp))) {
		/*Transfer sndwnd control to the mpcb*/
		mpcb->tp.snd_wnd=tp->snd_wnd;
		mpcb->tp.max_window=tp->max_window;		
		tp->mpc=1;		
		tp->rx_opt.saw_mpc=0; /*reset that field, it has been read*/
	}
	if (tp->pending)
		mpcb_put(mpcb);
>>>>>>> 3d882955
	return 1;
}

#ifdef CONFIG_TCP_MD5SIG
/*
 * Parse MD5 Signature option
 */
u8 *tcp_parse_md5sig_option(struct tcphdr *th)
{
	int length = (th->doff << 2) - sizeof (*th);
	u8 *ptr = (u8*)(th + 1);

	/* If the TCP option is too short, we can short cut */
	if (length < TCPOLEN_MD5SIG)
		return NULL;

	while (length > 0) {
		int opcode = *ptr++;
		int opsize;

		switch(opcode) {
		case TCPOPT_EOL:
			return NULL;
		case TCPOPT_NOP:
			length--;
			continue;
		default:
			opsize = *ptr++;
			if (opsize < 2 || opsize > length)
				return NULL;
			if (opcode == TCPOPT_MD5SIG)
				return ptr;
		}
		ptr += opsize - 2;
		length -= opsize;
	}
	return NULL;
}
#endif

static inline void tcp_store_ts_recent(struct tcp_sock *tp)
{
	tp->rx_opt.ts_recent = tp->rx_opt.rcv_tsval;
	tp->rx_opt.ts_recent_stamp = get_seconds();
}

static inline void tcp_replace_ts_recent(struct tcp_sock *tp, u32 seq)
{
	if (tp->rx_opt.saw_tstamp && !after(seq, tp->rcv_wup)) {
		/* PAWS bug workaround wrt. ACK frames, the PAWS discard
		 * extra check below makes sure this can only happen
		 * for pure ACK frames.  -DaveM
		 *
		 * Not only, also it occurs for expired timestamps.
		 */

		if (tcp_paws_check(&tp->rx_opt, 0))
			tcp_store_ts_recent(tp);
	}
}

/* Sorry, PAWS as specified is broken wrt. pure-ACKs -DaveM
 *
 * It is not fatal. If this ACK does _not_ change critical state (seqs, window)
 * it can pass through stack. So, the following predicate verifies that
 * this segment is not used for anything but congestion avoidance or
 * fast retransmit. Moreover, we even are able to eliminate most of such
 * second order effects, if we apply some small "replay" window (~RTO)
 * to timestamp space.
 *
 * All these measures still do not guarantee that we reject wrapped ACKs
 * on networks with high bandwidth, when sequence space is recycled fastly,
 * but it guarantees that such events will be very rare and do not affect
 * connection seriously. This doesn't look nice, but alas, PAWS is really
 * buggy extension.
 *
 * [ Later note. Even worse! It is buggy for segments _with_ data. RFC
 * states that events when retransmit arrives after original data are rare.
 * It is a blatant lie. VJ forgot about fast retransmit! 8)8) It is
 * the biggest problem on large power networks even with minor reordering.
 * OK, let's give it small replay window. If peer clock is even 1hz, it is safe
 * up to bandwidth of 18Gigabit/sec. 8) ]
 */

static int tcp_disordered_ack(const struct sock *sk, const struct sk_buff *skb)
{
	struct tcp_sock *tp = tcp_sk(sk);
	struct tcphdr *th = tcp_hdr(skb);
	u32 seq = TCP_SKB_CB(skb)->seq;
	u32 ack = TCP_SKB_CB(skb)->ack_seq;
	struct tcp_sock *mpcb_tp;
	u32 data_ack,data_seq;

	if (tp->mpc && tp->mpcb) {
		mpcb_tp=&tp->mpcb->tp;
		data_ack=TCP_SKB_CB(skb)->data_ack;
		data_seq=TCP_SKB_CB(skb)->data_seq;
	}
	else {
		mpcb_tp=tp;
		data_ack=ack;
		data_seq=seq;
	}

	return (/* 1. Pure ACK with correct sequence number. */
		(th->ack && seq == TCP_SKB_CB(skb)->end_seq && seq == tp->rcv_nxt) &&

		/* 2. ... and duplicate ACK. */
		ack == tp->snd_una &&

		/* 3. ... and does not update window. */
		!tcp_may_update_window(mpcb_tp, data_ack, data_seq, ntohs(th->window) << tp->rx_opt.snd_wscale) &&

		/* 4. ... and sits in replay window. */
		(s32)(tp->rx_opt.ts_recent - tp->rx_opt.rcv_tsval) <= (inet_csk(sk)->icsk_rto * 1024) / HZ);
}

static inline int tcp_paws_discard(const struct sock *sk,
				   const struct sk_buff *skb)
{
	const struct tcp_sock *tp = tcp_sk(sk);

	return !tcp_paws_check(&tp->rx_opt, TCP_PAWS_WINDOW) &&
	       !tcp_disordered_ack(sk, skb);
}

/* Check segment sequence number for validity.
 *
 * Segment controls are considered valid, if the segment
 * fits to the window after truncation to the window. Acceptability
 * of data (and SYN, FIN, of course) is checked separately.
 * See tcp_data_queue(), for example.
 *
 * Also, controls (RST is main one) are accepted using RCV.WUP instead
 * of RCV.NXT. Peer still did not advance his SND.UNA when we
 * delayed ACK, so that hisSND.UNA<=ourRCV.WUP.
 * (borrowed from freebsd)
 */

static inline int tcp_sequence(struct tcp_sock *tp, u32 seq, u32 end_seq)
{
	return	!before(end_seq, tp->rcv_wup) &&
		!after(seq, tp->rcv_nxt + tcp_receive_window(tp));
}

/* When we get a reset we do this. */
static void tcp_reset(struct sock *sk)
{
	/* We want the right error as BSD sees it (and indeed as we do). */
	switch (sk->sk_state) {
	case TCP_SYN_SENT:
		sk->sk_err = ECONNREFUSED;
		break;
	case TCP_CLOSE_WAIT:
		sk->sk_err = EPIPE;
		break;
	case TCP_CLOSE:
		return;
	default:
		sk->sk_err = ECONNRESET;
	}

	if (!sock_flag(sk, SOCK_DEAD))
		sk->sk_error_report(sk);

	tcp_done(sk);
}

/*
 * 	Process the FIN bit. This now behaves as it is supposed to work
 *	and the FIN takes effect when it is validly part of sequence
 *	space. Not before when we get holes.
 *
 *	If we are ESTABLISHED, a received fin moves us to CLOSE-WAIT
 *	(and thence onto LAST-ACK and finally, CLOSE, we never enter
 *	TIME-WAIT)
 *
 *	If we are in FINWAIT-1, a received FIN indicates simultaneous
 *	close and we go into CLOSING (and later onto TIME-WAIT)
 *
 *	If we are in FINWAIT-2, a received FIN moves us to TIME-WAIT.
 */
static void tcp_fin(struct sk_buff *skb, struct sock *sk, struct tcphdr *th)
{
	struct tcp_sock *tp = tcp_sk(sk);

	inet_csk_schedule_ack(sk);

	sk->sk_shutdown |= RCV_SHUTDOWN;
	sock_set_flag(sk, SOCK_DONE);

	switch (sk->sk_state) {
	case TCP_SYN_RECV:
	case TCP_ESTABLISHED:
		/* Move to CLOSE_WAIT */
		tcp_set_state(sk, TCP_CLOSE_WAIT);
		inet_csk(sk)->icsk_ack.pingpong = 1;
		break;

	case TCP_CLOSE_WAIT:
	case TCP_CLOSING:
		/* Received a retransmission of the FIN, do
		 * nothing.
		 */
		break;
	case TCP_LAST_ACK:
		/* RFC793: Remain in the LAST-ACK state. */
		break;

	case TCP_FIN_WAIT1:
		/* This case occurs when a simultaneous close
		 * happens, we must ack the received FIN and
		 * enter the CLOSING state.
		 */
		tcp_send_ack(sk);
		tcp_set_state(sk, TCP_CLOSING);
		break;
	case TCP_FIN_WAIT2:
		/* Received a FIN -- send ACK and enter TIME_WAIT. */
		tcp_send_ack(sk);
		tcp_time_wait(sk, TCP_TIME_WAIT, 0);
		break;
	default:
		/* Only TCP_LISTEN and TCP_CLOSE are left, in these
		 * cases we should never reach this piece of code.
		 */
		printk(KERN_ERR "%s: Impossible, sk->sk_state=%d\n",
		       __func__, sk->sk_state);
		break;
	}

	/* It _is_ possible, that we have something out-of-order _after_ FIN.
	 * Probably, we should reset in this case. For now drop them.
	 */
	__skb_queue_purge(&tp->out_of_order_queue);
	if (tcp_is_sack(tp))
		tcp_sack_reset(&tp->rx_opt);
	sk_mem_reclaim(sk);

	if (!sock_flag(sk, SOCK_DEAD)) {
		sk->sk_state_change(sk);

		/* Do not send POLL_HUP for half duplex close. */
		if (sk->sk_shutdown == SHUTDOWN_MASK ||
		    sk->sk_state == TCP_CLOSE)
			sk_wake_async(sk, SOCK_WAKE_WAITD, POLL_HUP);
		else
			sk_wake_async(sk, SOCK_WAKE_WAITD, POLL_IN);
	}
}

static inline int tcp_sack_extend(struct tcp_sack_block *sp, u32 seq,
				  u32 end_seq)
{
	if (!after(seq, sp->end_seq) && !after(sp->start_seq, end_seq)) {
		if (before(seq, sp->start_seq))
			sp->start_seq = seq;
		if (after(end_seq, sp->end_seq))
			sp->end_seq = end_seq;
		return 1;
	}
	return 0;
}

static void tcp_dsack_set(struct sock *sk, u32 seq, u32 end_seq)
{
	struct tcp_sock *tp = tcp_sk(sk);

	if (tcp_is_sack(tp) && sysctl_tcp_dsack) {
		int mib_idx;

		if (before(seq, tp->rcv_nxt))
			mib_idx = LINUX_MIB_TCPDSACKOLDSENT;
		else
			mib_idx = LINUX_MIB_TCPDSACKOFOSENT;

		NET_INC_STATS_BH(sock_net(sk), mib_idx);

		tp->rx_opt.dsack = 1;
		tp->duplicate_sack[0].start_seq = seq;
		tp->duplicate_sack[0].end_seq = end_seq;
	}
}

static void tcp_dsack_extend(struct sock *sk, u32 seq, u32 end_seq)
{
	struct tcp_sock *tp = tcp_sk(sk);

	if (!tp->rx_opt.dsack)
		tcp_dsack_set(sk, seq, end_seq);
	else
		tcp_sack_extend(tp->duplicate_sack, seq, end_seq);
}

static void tcp_send_dupack(struct sock *sk, struct sk_buff *skb)
{
	struct tcp_sock *tp = tcp_sk(sk);

	if (TCP_SKB_CB(skb)->end_seq != TCP_SKB_CB(skb)->seq &&
	    before(TCP_SKB_CB(skb)->seq, tp->rcv_nxt)) {
		NET_INC_STATS_BH(sock_net(sk), LINUX_MIB_DELAYEDACKLOST);
		tcp_enter_quickack_mode(sk);

		if (tcp_is_sack(tp) && sysctl_tcp_dsack) {
			u32 end_seq = TCP_SKB_CB(skb)->end_seq;

			if (after(TCP_SKB_CB(skb)->end_seq, tp->rcv_nxt))
				end_seq = tp->rcv_nxt;
			tcp_dsack_set(sk, TCP_SKB_CB(skb)->seq, end_seq);
		}
	}

	tcp_send_ack(sk);
}

/* These routines update the SACK block as out-of-order packets arrive or
 * in-order packets close up the sequence space.
 */
static void tcp_sack_maybe_coalesce(struct tcp_sock *tp)
{
	int this_sack;
	struct tcp_sack_block *sp = &tp->selective_acks[0];
	struct tcp_sack_block *swalk = sp + 1;

	/* See if the recent change to the first SACK eats into
	 * or hits the sequence space of other SACK blocks, if so coalesce.
	 */
	for (this_sack = 1; this_sack < tp->rx_opt.num_sacks;) {
		if (tcp_sack_extend(sp, swalk->start_seq, swalk->end_seq)) {
			int i;

			/* Zap SWALK, by moving every further SACK up by one slot.
			 * Decrease num_sacks.
			 */
			tp->rx_opt.num_sacks--;
			for (i = this_sack; i < tp->rx_opt.num_sacks; i++)
				sp[i] = sp[i + 1];
			continue;
		}
		this_sack++, swalk++;
	}
}

static void tcp_sack_new_ofo_skb(struct sock *sk, u32 seq, u32 end_seq)
{
	struct tcp_sock *tp = tcp_sk(sk);
	struct tcp_sack_block *sp = &tp->selective_acks[0];
	int cur_sacks = tp->rx_opt.num_sacks;
	int this_sack;

	if (!cur_sacks)
		goto new_sack;

	for (this_sack = 0; this_sack < cur_sacks; this_sack++, sp++) {
		if (tcp_sack_extend(sp, seq, end_seq)) {
			/* Rotate this_sack to the first one. */
			for (; this_sack > 0; this_sack--, sp--)
				swap(*sp, *(sp - 1));
			if (cur_sacks > 1)
				tcp_sack_maybe_coalesce(tp);
			return;
		}
	}

	/* Could not find an adjacent existing SACK, build a new one,
	 * put it at the front, and shift everyone else down.  We
	 * always know there is at least one SACK present already here.
	 *
	 * If the sack array is full, forget about the last one.
	 */
	if (this_sack >= TCP_NUM_SACKS) {
		this_sack--;
		tp->rx_opt.num_sacks--;
		sp--;
	}
	for (; this_sack > 0; this_sack--, sp--)
		*sp = *(sp - 1);

new_sack:
	/* Build the new head SACK, and we're done. */
	sp->start_seq = seq;
	sp->end_seq = end_seq;
	tp->rx_opt.num_sacks++;
}

/* RCV.NXT advances, some SACKs should be eaten. */

static void tcp_sack_remove(struct tcp_sock *tp)
{
	struct tcp_sack_block *sp = &tp->selective_acks[0];
	int num_sacks = tp->rx_opt.num_sacks;
	int this_sack;

	/* Empty ofo queue, hence, all the SACKs are eaten. Clear. */
	if (skb_queue_empty(&tp->out_of_order_queue)) {
		tp->rx_opt.num_sacks = 0;
		return;
	}

	for (this_sack = 0; this_sack < num_sacks;) {
		/* Check if the start of the sack is covered by RCV.NXT. */
		if (!before(tp->rcv_nxt, sp->start_seq)) {
			int i;

			/* RCV.NXT must cover all the block! */
			WARN_ON(before(tp->rcv_nxt, sp->end_seq));

			/* Zap this SACK, by moving forward any other SACKS. */
			for (i=this_sack+1; i < num_sacks; i++)
				tp->selective_acks[i-1] = tp->selective_acks[i];
			num_sacks--;
			continue;
		}
		this_sack++;
		sp++;
	}
	tp->rx_opt.num_sacks = num_sacks;
}

/* This one checks to see if we can put data from the
 * out_of_order queue into the receive_queue.
 */
static void tcp_ofo_queue(struct sock *sk)
{
	struct tcp_sock *tp = tcp_sk(sk);
	__u32 dsack_high = tp->rcv_nxt;
	struct sk_buff *skb;
	int mtcp_eaten=0;

	while ((skb = skb_peek(&tp->out_of_order_queue)) != NULL) {
		if (after(TCP_SKB_CB(skb)->seq, tp->rcv_nxt))
			break;

		if (before(TCP_SKB_CB(skb)->seq, dsack_high)) {
			__u32 dsack = dsack_high;
			if (before(TCP_SKB_CB(skb)->end_seq, dsack_high))
				dsack_high = TCP_SKB_CB(skb)->end_seq;
			tcp_dsack_extend(sk, TCP_SKB_CB(skb)->seq, dsack);
		}

		if (!after(TCP_SKB_CB(skb)->end_seq, tp->rcv_nxt)) {
			SOCK_DEBUG(sk, "ofo packet was already received\n");
			__skb_unlink(skb, &tp->out_of_order_queue);
			__kfree_skb(skb);
			continue;
		}
		SOCK_DEBUG(sk, "ofo requeuing : rcv_next %X seq %X - %X\n",
			   tp->rcv_nxt, TCP_SKB_CB(skb)->seq,
			   TCP_SKB_CB(skb)->end_seq);

		__skb_unlink(skb, &tp->out_of_order_queue);
		mtcp_eaten=mtcp_queue_skb(sk,skb);
		
		tp->rcv_nxt = TCP_SKB_CB(skb)->end_seq;

		if (tcp_hdr(skb)->fin)
			tcp_fin(skb, sk, tcp_hdr(skb));
#ifdef CONFIG_MTCP
		if (tp->mpc && mtcp_eaten==MTCP_EATEN)
			__kfree_skb(skb);
#endif				
	}
}

static int tcp_prune_ofo_queue(struct sock *sk);
static int tcp_prune_queue(struct sock *sk);

static void check_buffers(struct multipath_pcb *mpcb)
{
	struct sock *sk;
	struct tcp_sock *tp;
	struct sk_buff *skb;

	mtcp_for_each_sk(mpcb,sk,tp) {
		int ofo_size=0,rcv_size=0;
		if (sk->sk_state!=TCP_ESTABLISHED)
			continue;
		for(skb=skb_peek(&tp->out_of_order_queue);
		    skb ;skb=(skb_queue_is_last(&tp->out_of_order_queue,skb)?
			      NULL:
			      skb_queue_next(&tp->out_of_order_queue,skb)))
			ofo_size+=skb->truesize;
		for(skb=skb_peek(&sk->sk_receive_queue);
		    skb;skb=(skb_queue_is_last(&sk->sk_receive_queue,skb)?NULL:
			     skb_queue_next(&sk->sk_receive_queue,skb)))
			rcv_size+=skb->truesize;
		skb=skb_peek(&sk->sk_receive_queue);
		printk(KERN_ERR "pi %d, ofo_size:%d,rcv_size:%d, waiting:%d,"
		       "next dsn:%#x\n",
		       tp->path_index, ofo_size,rcv_size,tp->wait_data_bit_set,
		       (skb?TCP_SKB_CB(skb)->data_seq:0));
	}
}


static inline int tcp_try_rmem_schedule(struct sock *sk, unsigned int size)
{
	struct tcp_sock *tp=tcp_sk(sk);
	struct sk_buff *skb;

	if (tp->mpc && tp->mpcb) {
		struct tcp_sock *mpcb_tp=&tp->mpcb->tp;
		struct sock *mpcb_sk=(struct sock*)mpcb_tp;
		if (atomic_read(&mpcb_sk->sk_rmem_alloc) > 
		    mpcb_sk->sk_rcvbuf) {
			tcpprobe_logmsg(mpcb_sk,"PROBLEM NOW");
			printk(KERN_ERR "not enough rcvbuf\n");
			printk(KERN_ERR "mpcb rcvbuf:%d - rmem_alloc:%d\n",
			       mpcb_sk->sk_rcvbuf,atomic_read(
				       &mpcb_sk->sk_rmem_alloc));
			check_buffers(tp->mpcb);
			printk(KERN_ERR "mpcb copied seq:%#x\n",
			       mpcb_tp->copied_seq);
			mtcp_for_each_sk(tp->mpcb,sk,tp) {
				if (sk->sk_state!=TCP_ESTABLISHED)
					continue;
				printk(KERN_ERR "pi %d,rcvbuf:%d,"
				       "rmem_alloc:%d\n",
				       tp->path_index,
				       sk->sk_rcvbuf,
				       atomic_read(&sk->sk_rmem_alloc));
				printk(KERN_ERR "pi %d receive queue:\n",
				       tp->path_index);
				printk(KERN_ERR "used mss for wnd "
				       "computation:%d\n",
				       inet_csk(sk)->icsk_ack.rcv_mss);
				skb_queue_walk(&sk->sk_receive_queue, skb) {
					printk(KERN_ERR "  dsn:%#x, "
					       "skb->len:%d,truesize:%d,"
					       "prop:%d /1000\n",
					       TCP_SKB_CB(skb)->data_seq,
					       skb->len, skb->truesize,
					       skb->len*1000/skb->truesize);
				}
				printk(KERN_ERR "pi %d ofo queue:\n",
				       tp->path_index);
				skb_queue_walk(&tp->out_of_order_queue, skb) {
					printk(KERN_ERR "  dsn:%#x, "
					       "skb->len:%d,truesize:%d,"
					       "prop:%d /1000\n",
					       TCP_SKB_CB(skb)->data_seq,
					       skb->len, skb->truesize,
					       skb->len*1000/skb->truesize);
				}
			}
			printk(KERN_ERR "meta-receive queue:\n");
			skb_queue_walk(&mpcb_sk->sk_receive_queue, skb) {
				printk(KERN_ERR "  dsn:%#x, "
				       "skb->len:%d,truesize:%d,"
				       "prop:%d /1000\n",
				       TCP_SKB_CB(skb)->data_seq,
				       skb->len, skb->truesize,
				       skb->len*1000/skb->truesize);
			}
			printk(KERN_ERR "meta-ofo queue:\n");
			skb_queue_walk(&mpcb_tp->out_of_order_queue, skb) {
				printk(KERN_ERR "  dsn:%#x, "
				       "skb->len:%d,truesize:%d,"
				       "prop:%d /1000\n",
				       TCP_SKB_CB(skb)->data_seq,
				       skb->len, skb->truesize,
				       skb->len*1000/skb->truesize);
			}
			
			return 0;
		}
		else if (!sk_rmem_schedule(sk,size)) {
			printk(KERN_ERR "impossible to alloc memory\n");
		}
		if (atomic_read(&mpcb_sk->sk_rmem_alloc) <= mpcb_sk->sk_rcvbuf 
		    && sk_rmem_schedule(sk,size)) {
			return 0;
		}
	}
	else if (atomic_read(&sk->sk_rmem_alloc) <= sk->sk_rcvbuf &&
		 sk_rmem_schedule(sk, size))
		return 0;
	
	if (tcp_prune_queue(sk) < 0)
		return -1;
	
	if (!sk_rmem_schedule(sk, size)) {
		if (!tcp_prune_ofo_queue(sk))
			return -1;
		
		if (!sk_rmem_schedule(sk, size))
			return -1;
	}
	return 0;
}

static void tcp_data_queue(struct sock *sk, struct sk_buff *skb)
{
	struct tcphdr *th = tcp_hdr(skb);
	struct tcp_sock *tp = tcp_sk(sk);
#ifdef CONFIG_MTCP
	struct multipath_pcb *mpcb=mpcb_from_tcpsock(tp);
	int mapping=0;
#endif
	int eaten = -1;
	int mtcp_eaten=0;

	if (TCP_SKB_CB(skb)->seq == TCP_SKB_CB(skb)->end_seq)
		goto drop;

	skb_dst_drop(skb);
	__skb_pull(skb, th->doff * 4);

	TCP_ECN_accept_cwr(tp, skb);

<<<<<<< HEAD
	tp->rx_opt.dsack = 0;

=======
	if (tp->rx_opt.dsack) {
		tp->rx_opt.dsack = 0;
		tp->rx_opt.eff_sacks = tp->rx_opt.num_sacks;
	}
	
>>>>>>> 3d882955
	/*  Queue data for delivery to the user.
	 *  Packets in sequence go to the receive queue.
	 *  Out of sequence packets to the out_of_order_queue.
	 */
	if (TCP_SKB_CB(skb)->seq == tp->rcv_nxt) {
		if (tcp_receive_window(tp) == 0)
			goto out_of_window;

		/* Ok. In sequence. In window. */
#ifdef CONFIG_MTCP
		if (tp->mpc) {
			mapping=mtcp_get_dataseq_mapping(tp,skb);
			if (mapping==-1) goto drop;
		}
		if (mpcb && mpcb->ucopy.task == current &&
		    tp->copied_seq == tp->rcv_nxt && mpcb->ucopy.len &&
		    sock_owned_by_user(sk) && !tp->urg_data) {
			if (tp->mpc) {
				if (mapping==1) { /*in meta-order*/
					int chunk = min_t(unsigned int, skb->len,
							  mpcb->ucopy.len);
					
					__set_current_state(TASK_RUNNING);
					
					local_bh_enable();
					if (!skb_copy_datagram_iovec(skb, 0, 
								     mpcb->ucopy.iov, 
								     chunk)) {
						
						mpcb->ucopy.len -= chunk;
						tp->copied_seq += chunk;
						mpcb->tp.copied_seq += chunk;
						tp->copied += chunk;
						eaten = (chunk == skb->len && !th->fin);
						tcp_rcv_space_adjust(sk);
					}
					local_bh_disable();
				}
			}
			else {
				int chunk = min_t(unsigned int, skb->len,
						  mpcb->ucopy.len);
				
				__set_current_state(TASK_RUNNING);
				
				local_bh_enable();
				if (!skb_copy_datagram_iovec(skb, 0, mpcb->ucopy.iov, 
							     chunk)) {
					mpcb->ucopy.len -= chunk;
					tp->copied_seq += chunk;
					eaten = (chunk == skb->len && !th->fin);
					tcp_rcv_space_adjust(sk);
				}
				local_bh_disable();
			}
		}
		

#else
		if (tp->ucopy.task == current &&
		    tp->copied_seq == tp->rcv_nxt && tp->ucopy.len &&
		    sock_owned_by_user(sk) && !tp->urg_data) {
			int chunk = min_t(unsigned int, skb->len,
					  tp->ucopy.len);
			
			__set_current_state(TASK_RUNNING);
			
			local_bh_enable();
			if (!skb_copy_datagram_iovec(skb, 0, tp->ucopy.iov, 
						     chunk)) {
				tp->ucopy.len -= chunk;
				tp->copied_seq += chunk;
				eaten = (chunk == skb->len && !th->fin);
				tcp_rcv_space_adjust(sk);
			}
			local_bh_disable();
		}
#endif
		
		if (eaten <= 0) {
		queue_and_out:
			if (eaten < 0 &&
			    tcp_try_rmem_schedule(sk, skb->truesize)) {
				printk(KERN_ERR "dropping seg after"
				       " tcp_try_rmem_schedule\n");
				goto drop;
			}
			
			skb_set_owner_r(skb, sk);
			mtcp_eaten=mtcp_queue_skb(sk,skb);
		}
		tp->rcv_nxt = TCP_SKB_CB(skb)->end_seq;
		if (skb->len)
			tcp_event_data_recv(sk, skb);

		if (th->fin)
			tcp_fin(skb, sk, th);

		if (mtcp_eaten==MTCP_EATEN)
			__kfree_skb(skb);
		
		if (!skb_queue_empty(&tp->out_of_order_queue)) {
			tcp_ofo_queue(sk);

			/* RFC2581. 4.2. SHOULD send immediate ACK, when
			 * gap in queue is filled.
			 */
			if (skb_queue_empty(&tp->out_of_order_queue))
				inet_csk(sk)->icsk_ack.pingpong = 0;
		}

		if (tp->rx_opt.num_sacks)
			tcp_sack_remove(tp);

		tcp_fast_path_check(sk);
		
		if (eaten > 0)
			__kfree_skb(skb);
		else if (!sock_flag(sk, SOCK_DEAD)) {
#ifdef CONFIG_MTCP
			/*If mapping is 1, we know that the segment is
			  in order and in meta-order.
			  So we can wake up the app. Further, we know that 
			  eaten is not >0, thus it has not been completely
			  eaten by the prequeue (otherwise, no need to call
			  mtcp_data_ready, the prequeue does it).*/
			if (tp->mpc) {
				if (mapping==1)
					mtcp_data_ready(sk);
			}
			else sk->sk_data_ready(sk,0);
#else
			sk->sk_data_ready(sk, 0);
#endif
		}

		return;
	}

	if (!after(TCP_SKB_CB(skb)->end_seq, tp->rcv_nxt)) {
		/* A retransmit, 2nd most common case.  Force an immediate ack. */
		NET_INC_STATS_BH(sock_net(sk), LINUX_MIB_DELAYEDACKLOST);
		tcp_dsack_set(sk, TCP_SKB_CB(skb)->seq, TCP_SKB_CB(skb)->end_seq);

out_of_window:
		tcp_enter_quickack_mode(sk);
		inet_csk_schedule_ack(sk);
drop:		
		__kfree_skb(skb);
		return;
	}
	
	/* Out of window. F.e. zero window probe. */
	if (!before(TCP_SKB_CB(skb)->seq, tp->rcv_nxt + tcp_receive_window(tp)))
		goto out_of_window;

	tcp_enter_quickack_mode(sk);

	if (before(TCP_SKB_CB(skb)->seq, tp->rcv_nxt)) {
		/* Partial packet, seq < rcv_next < end_seq */
		SOCK_DEBUG(sk, "partial packet: rcv_next %X seq %X - %X\n",
			   tp->rcv_nxt, TCP_SKB_CB(skb)->seq,
			   TCP_SKB_CB(skb)->end_seq);

		tcp_dsack_set(sk, TCP_SKB_CB(skb)->seq, tp->rcv_nxt);

		/* If window is closed, drop tail of packet. But after
		 * remembering D-SACK for its head made in previous line.
		 */
		if (!tcp_receive_window(tp))
			goto out_of_window;
		goto queue_and_out;
	}

	TCP_ECN_check_ce(tp, skb);

	if (tcp_try_rmem_schedule(sk, skb->truesize))
		goto drop;

	/* Disable header prediction. */
	tp->pred_flags = 0;
	inet_csk_schedule_ack(sk);

	SOCK_DEBUG(sk, "out of order segment: rcv_next %X seq %X - %X\n",
		   tp->rcv_nxt, TCP_SKB_CB(skb)->seq, TCP_SKB_CB(skb)->end_seq);

	skb_set_owner_r(skb, sk);

	if (!skb_peek(&tp->out_of_order_queue)) {
		/* Initial out of order segment, build 1 SACK. */
		if (tcp_is_sack(tp)) {
			tp->rx_opt.num_sacks = 1;
			tp->selective_acks[0].start_seq = TCP_SKB_CB(skb)->seq;
			tp->selective_acks[0].end_seq =
						TCP_SKB_CB(skb)->end_seq;
		}
		__skb_queue_head(&tp->out_of_order_queue, skb);
	} else {
		struct sk_buff *skb1 = skb_peek_tail(&tp->out_of_order_queue);
		u32 seq = TCP_SKB_CB(skb)->seq;
		u32 end_seq = TCP_SKB_CB(skb)->end_seq;

		if (seq == TCP_SKB_CB(skb1)->end_seq) {
			__skb_queue_after(&tp->out_of_order_queue, skb1, skb);

			if (!tp->rx_opt.num_sacks ||
			    tp->selective_acks[0].end_seq != seq)
				goto add_sack;

			/* Common case: data arrive in order after hole. */
			tp->selective_acks[0].end_seq = end_seq;
			return;
		}

		/* Find place to insert this segment. */
		while (1) {
			if (!after(TCP_SKB_CB(skb1)->seq, seq))
				break;
			if (skb_queue_is_first(&tp->out_of_order_queue, skb1)) {
				skb1 = NULL;
				break;
			}
			skb1 = skb_queue_prev(&tp->out_of_order_queue, skb1);
		}

		/* Do skb overlap to previous one? */
		if (skb1 && before(seq, TCP_SKB_CB(skb1)->end_seq)) {
			if (!after(end_seq, TCP_SKB_CB(skb1)->end_seq)) {
				/* All the bits are present. Drop. */
				__kfree_skb(skb);
				tcp_dsack_set(sk, seq, end_seq);
				goto add_sack;
			}
			if (after(seq, TCP_SKB_CB(skb1)->seq)) {
				/* Partial overlap. */
				tcp_dsack_set(sk, seq,
					      TCP_SKB_CB(skb1)->end_seq);
			} else {
				if (skb_queue_is_first(&tp->out_of_order_queue,
						       skb1))
					skb1 = NULL;
				else
					skb1 = skb_queue_prev(
						&tp->out_of_order_queue,
						skb1);
			}
		}
		if (!skb1)
			__skb_queue_head(&tp->out_of_order_queue, skb);
		else
			__skb_queue_after(&tp->out_of_order_queue, skb1, skb);

		/* And clean segments covered by new one as whole. */
		while (!skb_queue_is_last(&tp->out_of_order_queue, skb)) {
			skb1 = skb_queue_next(&tp->out_of_order_queue, skb);

			if (!after(end_seq, TCP_SKB_CB(skb1)->seq))
				break;
			if (before(end_seq, TCP_SKB_CB(skb1)->end_seq)) {
				tcp_dsack_extend(sk, TCP_SKB_CB(skb1)->seq,
						 end_seq);
				break;
			}
			__skb_unlink(skb1, &tp->out_of_order_queue);
			tcp_dsack_extend(sk, TCP_SKB_CB(skb1)->seq,
					 TCP_SKB_CB(skb1)->end_seq);
			__kfree_skb(skb1);
		}

add_sack:
		if (tcp_is_sack(tp))
			tcp_sack_new_ofo_skb(sk, seq, end_seq);
	}
}

#ifndef CONFIG_MTCP
static struct sk_buff *tcp_collapse_one(struct sock *sk, struct sk_buff *skb,
					struct sk_buff_head *list)
{
	struct sk_buff *next = NULL;

	if (!skb_queue_is_last(list, skb))
		next = skb_queue_next(list, skb);

	__skb_unlink(skb, list);
	__kfree_skb(skb);
	NET_INC_STATS_BH(sock_net(sk), LINUX_MIB_TCPRCVCOLLAPSED);

	return next;
}
#endif

/* Collapse contiguous sequence of skbs head..tail with
 * sequence numbers start..end.
 *
 * If tail is NULL, this means until the end of the list.
 *
 * Segments with FIN/SYN are not collapsed (only because this
 * simplifies code)
 *
 * TODO: for MPTCP, we CANNOT collapse segments that have non contiguous 
 * dataseq numbers. It is possible the seq numbers are contiguous but not
 * dataseq. In that case we must keep the segments separated. Until this
 * is supported, we disable the tcp_collapse function.
 * NOTE that when supporting this, we will need to ensure that the path_index
 * field is copied when creating the new skbuff.
 */
#ifndef CONFIG_MTCP
static void
tcp_collapse(struct sock *sk, struct sk_buff_head *list,
	     struct sk_buff *head, struct sk_buff *tail,
	     u32 start, u32 end)
{
<<<<<<< HEAD
	struct sk_buff *skb, *n;
	bool end_of_skbs;

=======
	struct sk_buff *skb;
	
>>>>>>> 3d882955
	/* First, check that queue is collapsible and find
	 * the point where collapsing can be useful. */
	skb = head;
restart:
	end_of_skbs = true;
	skb_queue_walk_from_safe(list, skb, n) {
		if (skb == tail)
			break;
		/* No new bits? It is possible on ofo queue. */
		if (!before(start, TCP_SKB_CB(skb)->end_seq)) {
			skb = tcp_collapse_one(sk, skb, list);
			if (!skb)
				break;
			goto restart;
		}

		/* The first skb to collapse is:
		 * - not SYN/FIN and
		 * - bloated or contains data before "start" or
		 *   overlaps to the next one.
		 */
		if (!tcp_hdr(skb)->syn && !tcp_hdr(skb)->fin &&
		    (tcp_win_from_space(skb->truesize) > skb->len ||
		     before(TCP_SKB_CB(skb)->seq, start))) {
			end_of_skbs = false;
			break;
		}

		if (!skb_queue_is_last(list, skb)) {
			struct sk_buff *next = skb_queue_next(list, skb);
			if (next != tail &&
			    TCP_SKB_CB(skb)->end_seq != TCP_SKB_CB(next)->seq) {
				end_of_skbs = false;
				break;
			}
		}

		/* Decided to skip this, advance start seq. */
		start = TCP_SKB_CB(skb)->end_seq;
	}
	if (end_of_skbs || tcp_hdr(skb)->syn || tcp_hdr(skb)->fin)
		return;

	while (before(start, end)) {
		struct sk_buff *nskb;
		unsigned int header = skb_headroom(skb);
		int copy = SKB_MAX_ORDER(header, 0);

		/* Too big header? This can happen with IPv6. */
		if (copy < 0)
			return;
		if (end - start < copy)
			copy = end - start;
		nskb = alloc_skb(copy + header, GFP_ATOMIC);
		if (!nskb)
			return;

		skb_set_mac_header(nskb, skb_mac_header(skb) - skb->head);
		skb_set_network_header(nskb, (skb_network_header(skb) -
					      skb->head));
		skb_set_transport_header(nskb, (skb_transport_header(skb) -
						skb->head));
		skb_reserve(nskb, header);
		memcpy(nskb->head, skb->head, header);
		memcpy(nskb->cb, skb->cb, sizeof(skb->cb));
		TCP_SKB_CB(nskb)->seq = TCP_SKB_CB(nskb)->end_seq = start;
		__skb_queue_before(list, skb, nskb);
		skb_set_owner_r(nskb, sk);

		/* Copy data, releasing collapsed skbs. */
		while (copy > 0) {
			int offset = start - TCP_SKB_CB(skb)->seq;
			int size = TCP_SKB_CB(skb)->end_seq - start;

			BUG_ON(offset < 0);
			if (size > 0) {
				size = min(copy, size);
				if (skb_copy_bits(skb, offset, skb_put(nskb, size), size))
					BUG();
				TCP_SKB_CB(nskb)->end_seq += size;
				TCP_SKB_CB(nskb)->end_data_seq += size;
				copy -= size;
				start += size;
			}
			if (!before(start, TCP_SKB_CB(skb)->end_seq)) {
				skb = tcp_collapse_one(sk, skb, list);
				if (!skb ||
				    skb == tail ||
				    tcp_hdr(skb)->syn ||
				    tcp_hdr(skb)->fin)
					return;
			}
		}		
	}
}
#endif

/* Collapse ofo queue. Algorithm: select contiguous sequence of skbs
 * and tcp_collapse() them until all the queue is collapsed.
 */
#ifndef CONFIG_MTCP
static void tcp_collapse_ofo_queue(struct sock *sk)
{
	struct tcp_sock *tp = tcp_sk(sk);
	struct sk_buff *skb = skb_peek(&tp->out_of_order_queue);
	struct sk_buff *head;
	u32 start, end;

	if (skb == NULL)
		return;

	start = TCP_SKB_CB(skb)->seq;
	end = TCP_SKB_CB(skb)->end_seq;
	head = skb;

	for (;;) {
		struct sk_buff *next = NULL;

		if (!skb_queue_is_last(&tp->out_of_order_queue, skb))
			next = skb_queue_next(&tp->out_of_order_queue, skb);
		skb = next;

		/* Segment is terminated when we see gap or when
		 * we are at the end of all the queue. */
		if (!skb ||
		    after(TCP_SKB_CB(skb)->seq, end) ||
		    before(TCP_SKB_CB(skb)->end_seq, start)) {
			tcp_collapse(sk, &tp->out_of_order_queue,
				     head, skb, start, end);
			head = skb;
			if (!skb)
				break;
			/* Start new segment */
			start = TCP_SKB_CB(skb)->seq;
			end = TCP_SKB_CB(skb)->end_seq;
		} else {
			if (before(TCP_SKB_CB(skb)->seq, start)) {
				start = TCP_SKB_CB(skb)->seq;
			}
			if (after(TCP_SKB_CB(skb)->end_seq, end)) {
				end = TCP_SKB_CB(skb)->end_seq;
			}
		}
	}
}
#endif


/*
 * Purge the out-of-order queue.
 * Return true if queue was pruned.
 */
static int tcp_prune_ofo_queue(struct sock *sk)
{
	struct tcp_sock *tp = tcp_sk(sk);
	int res = 0;

	if (!skb_queue_empty(&tp->out_of_order_queue)) {
		NET_INC_STATS_BH(sock_net(sk), LINUX_MIB_OFOPRUNED);
		__skb_queue_purge(&tp->out_of_order_queue);

		/* Reset SACK state.  A conforming SACK implementation will
		 * do the same at a timeout based retransmit.  When a connection
		 * is in a sad state like this, we care only about integrity
		 * of the connection not performance.
		 */
		if (tp->rx_opt.sack_ok)
			tcp_sack_reset(&tp->rx_opt);
		sk_mem_reclaim(sk);
		res = 1;
	}
	return res;
}

/* Reduce allocated memory if we can, trying to get
 * the socket within its memory limits again.
 *
 * Return less than zero if we should start dropping frames
 * until the socket owning process reads some of the data
 * to stabilize the situation.
 */
static int tcp_prune_queue(struct sock *sk)
{
	struct tcp_sock *tp = tcp_sk(sk);

	SOCK_DEBUG(sk, "prune_queue: c=%x\n", tp->copied_seq);

	NET_INC_STATS_BH(sock_net(sk), LINUX_MIB_PRUNECALLED);

	if (atomic_read(&sk->sk_rmem_alloc) >= sk->sk_rcvbuf)
		tcp_clamp_window(sk);
	else if (tcp_memory_pressure)
		tp->rcv_ssthresh = min(tp->rcv_ssthresh, 4U * tp->advmss);

#ifndef CONFIG_MTCP
	tcp_collapse_ofo_queue(sk);
<<<<<<< HEAD
	if (!skb_queue_empty(&sk->sk_receive_queue))
		tcp_collapse(sk, &sk->sk_receive_queue,
			     skb_peek(&sk->sk_receive_queue),
			     NULL,
			     tp->copied_seq, tp->rcv_nxt);
=======
	tcp_collapse(sk, &sk->sk_receive_queue,
		     sk->sk_receive_queue.next,
		     (struct sk_buff *)&sk->sk_receive_queue,
		     tp->copied_seq, tp->rcv_nxt);
#else
	mtcp_update_window_clamp(tp->mpcb);
#endif
>>>>>>> 3d882955
	sk_mem_reclaim(sk);

	if (atomic_read(&sk->sk_rmem_alloc) <= sk->sk_rcvbuf)
		return 0;

	/* Collapsing did not help, destructive actions follow.
	 * This must not ever occur. */

	tcp_prune_ofo_queue(sk);

	if (atomic_read(&sk->sk_rmem_alloc) <= sk->sk_rcvbuf)
		return 0;

	/* If we are really being abused, tell the caller to silently
	 * drop receive data on the floor.  It will get retransmitted
	 * and hopefully then we'll have sufficient space.
	 */
	NET_INC_STATS_BH(sock_net(sk), LINUX_MIB_RCVPRUNED);

	/* Massive buffer overcommit. */
	tp->pred_flags = 0;
	return -1;
}

/* RFC2861, slow part. Adjust cwnd, after it was not full during one rto.
 * As additional protections, we do not touch cwnd in retransmission phases,
 * and if application hit its sndbuf limit recently.
 */
void tcp_cwnd_application_limited(struct sock *sk)
{
	struct tcp_sock *tp = tcp_sk(sk);

	if (inet_csk(sk)->icsk_ca_state == TCP_CA_Open &&
	    sk->sk_socket && !test_bit(SOCK_NOSPACE, &sk->sock_flags)) {
		/* Limited by application or receiver window. */
		u32 init_win = tcp_init_cwnd(tp, __sk_dst_get(sk));
		u32 win_used = max(tp->snd_cwnd_used, init_win);
		if (win_used < tp->snd_cwnd) {
			tp->snd_ssthresh = tcp_current_ssthresh(sk);
			tp->snd_cwnd = (tp->snd_cwnd + win_used) >> 1;
		}
		tp->snd_cwnd_used = 0;
	}
	tp->snd_cwnd_stamp = tcp_time_stamp;
}

static int tcp_should_expand_sndbuf(struct sock *sk, struct sock *mpcb_sk)
{
	struct tcp_sock *tp = tcp_sk(sk);

	/* If the user specified a specific send buffer setting, do
	 * not modify it.
	 */
	if (mpcb_sk->sk_userlocks & SOCK_SNDBUF_LOCK)
		return 0;

	/* If we are under global TCP memory pressure, do not expand.  */
	if (tcp_memory_pressure)
		return 0;

	/* If we are under soft global TCP memory pressure, do not expand.  */
	if (atomic_read(&tcp_memory_allocated) >= sysctl_tcp_mem[0])
		return 0;

	/* If we filled the congestion window, do not expand.  
	   MPTCP note: at the moment, we do not take this case into account.
	   In the future, if we want to do so, we'll need to maintain
	   packet_out counter at the mpcb_tp level, as well as maintain a 
	   mpcb_tp->snd_cwnd=sum(sub_tp->snd_cwnd)*/
	if (!tp->mpc && tp->packets_out >= tp->snd_cwnd)
		return 0;

	return 1;
}

/* When incoming ACK allowed to free some skb from write_queue,
 * we remember this event in flag SOCK_QUEUE_SHRUNK and wake up socket
 * on the exit from tcp input handler.
 *
 * PROBLEM: sndbuf expansion does not work well with largesend.
 */
static void tcp_new_space(struct sock *sk, struct sock *mpcb_sk)
{
	struct tcp_sock *tp = tcp_sk(sk);

	if (tcp_should_expand_sndbuf(sk,mpcb_sk)) {
		int sndmem = max_t(u32, tp->rx_opt.mss_clamp, tp->mss_cache) +
			MAX_TCP_HEADER + 16 + sizeof(struct sk_buff);
#ifndef CONFIG_MTCP
		int demanded = max_t(unsigned int, tp->snd_cwnd,
				     tp->reordering + 1);
#else
		int demanded;
		struct multipath_pcb *mpcb=tp->mpcb;
		struct tcp_sock *tp_it;
		u32 rtt_max=tp->srtt;
		mtcp_for_each_tp(mpcb,tp_it)
			if (rtt_max<tp_it->srtt)
				rtt_max=tp_it->srtt;

		/* Normally the send buffer is computed as twice the BDP
		 * However in multipath, a fast path may need more buffer
		 * for the following reason:
		 * Imagine 2 flows with same bw b, and delay 10 and 100, resp.
		 * Normally flow 10 will have send buffer 2*b*10
		 *               100 will have send buffer 2*b*100
		 * In order to minimize reordering at the receiver, the sender
		 * must ensure that all consecutive packets are sent as close to
		 * each other as possible, even when spread across several 
		 * subflows. If we represent a buffer as having a "height" in 
		 * time units, and a "width" in bandwidth units, we must ensure 
		 * that each segment is sent on the buffer with smallest 
		 * "current height". (lowest filling related to his height).
		 * The subflow max height, given that its width is its bw,
		 * is computed as 2d traditionnally, thus 20 and 200 resp. here.
		 * The problem is that if buffer with delay 10, is kept
		 * at size 2*b*10, the scheduler will be able to schedule
		 * segments until height=20 maximum. In summary, the use of 
		 * all buffers is reduced to the hight of the smallest one.
		 * This is why all buffers must be arranged to have equal
		 * height, that height being the highest height needed by the
		 * network, that is 2*max(delays).
		 */
		/*If cur_bw_est not yet computed, just delay the re-evaluation
		  of sndbuf*/
		if (!tp->cur_bw_est)
			demanded=0;
		else 
			demanded = max_t(unsigned int, 
					 (tp->cur_bw_est>>tp->bw_est.shift)*
					 (rtt_max>>3),
					 tp->reordering + 1);
#endif
		/*After this, sndmem is the new contribution of the
		  current subflow to the aggregate sndbuf*/
		sndmem *= 2 * demanded;
		if (sndmem > sk->sk_sndbuf) {
			int old_sndbuf=sk->sk_sndbuf;
			sk->sk_sndbuf = min(sndmem, sysctl_tcp_wmem[2]);
			/*ok, the subflow sndbuf has grown, reflect this in
			  the aggregate buffer.*/
			if (old_sndbuf!=sk->sk_sndbuf && tp->mpcb)
				mtcp_update_sndbuf(tp->mpcb);
		}
		tp->snd_cwnd_stamp = tcp_time_stamp;
	}

	sk->sk_write_space(mpcb_sk);
}


/*If the flow is MPTCP, sk is the subsock, and mpcb_sk is the mpcb.
  Otherwise both are the regular TCP socket.*/
void tcp_check_space(struct sock *sk,struct sock *mpcb_sk)
{
	if (sock_flag(mpcb_sk, SOCK_QUEUE_SHRUNK)) {
		sock_reset_flag(mpcb_sk, SOCK_QUEUE_SHRUNK);
		if (mpcb_sk->sk_socket &&
		    test_bit(SOCK_NOSPACE, &mpcb_sk->sock_flags))
			tcp_new_space(sk,mpcb_sk);
	}
}

static inline void tcp_data_snd_check(struct sock *sk)
{
	struct sock *mpcb_sk;
	
	BUG_ON(is_meta_sk(sk));
	if (tcp_sk(sk)->mpc && tcp_sk(sk)->mpcb)
		mpcb_sk=((struct sock*)tcp_sk(sk)->mpcb);
	else
		mpcb_sk=sk;
	tcp_push_pending_frames(mpcb_sk);
	tcp_check_space(sk,mpcb_sk);
}

/*
 * Check if sending an ack is needed.
 */
static void __tcp_ack_snd_check(struct sock *sk, int ofo_possible)
{
	struct tcp_sock *tp = tcp_sk(sk);

	    /* More than one full frame received... */
	if (((tp->rcv_nxt - tp->rcv_wup) > inet_csk(sk)->icsk_ack.rcv_mss &&
	     /* ... and right edge of window advances far enough.
	      * (tcp_recvmsg() will send ACK otherwise). Or...
	      */
	     __tcp_select_window(sk) >= tp->rcv_wnd) ||
	    /* We ACK each frame or... */
	    tcp_in_quickack_mode(sk) ||
	    /* We have out of order data. */
	    (ofo_possible && skb_peek(&tp->out_of_order_queue))) {
		/* Then ack it now */
		tcp_send_ack(sk);
	} else {
		/* Else, send delayed ack. */
		tcp_send_delayed_ack(sk);
	}
}

static inline void tcp_ack_snd_check(struct sock *sk)
{
	if (!inet_csk_ack_scheduled(sk))
		return;
	__tcp_ack_snd_check(sk, 1);
}

/*
 *	This routine is only called when we have urgent data
 *	signaled. Its the 'slow' part of tcp_urg. It could be
 *	moved inline now as tcp_urg is only called from one
 *	place. We handle URGent data wrong. We have to - as
 *	BSD still doesn't use the correction from RFC961.
 *	For 1003.1g we should support a new option TCP_STDURG to permit
 *	either form (or just set the sysctl tcp_stdurg).
 */

static void tcp_check_urg(struct sock *sk, struct tcphdr *th)
{
	struct tcp_sock *tp = tcp_sk(sk);
	u32 ptr = ntohs(th->urg_ptr);

	if (ptr && !sysctl_tcp_stdurg)
		ptr--;
	ptr += ntohl(th->seq);

	/* Ignore urgent data that we've already seen and read. */
	if (after(tp->copied_seq, ptr))
		return;

	/* Do not replay urg ptr.
	 *
	 * NOTE: interesting situation not covered by specs.
	 * Misbehaving sender may send urg ptr, pointing to segment,
	 * which we already have in ofo queue. We are not able to fetch
	 * such data and will stay in TCP_URG_NOTYET until will be eaten
	 * by recvmsg(). Seems, we are not obliged to handle such wicked
	 * situations. But it is worth to think about possibility of some
	 * DoSes using some hypothetical application level deadlock.
	 */
	if (before(ptr, tp->rcv_nxt))
		return;

	/* Do we already have a newer (or duplicate) urgent pointer? */
	if (tp->urg_data && !after(ptr, tp->urg_seq))
		return;

	/* Tell the world about our new urgent pointer. */
	sk_send_sigurg(sk);

	/* We may be adding urgent data when the last byte read was
	 * urgent. To do this requires some care. We cannot just ignore
	 * tp->copied_seq since we would read the last urgent byte again
	 * as data, nor can we alter copied_seq until this data arrives
	 * or we break the semantics of SIOCATMARK (and thus sockatmark())
	 *
	 * NOTE. Double Dutch. Rendering to plain English: author of comment
	 * above did something sort of 	send("A", MSG_OOB); send("B", MSG_OOB);
	 * and expect that both A and B disappear from stream. This is _wrong_.
	 * Though this happens in BSD with high probability, this is occasional.
	 * Any application relying on this is buggy. Note also, that fix "works"
	 * only in this artificial test. Insert some normal data between A and B and we will
	 * decline of BSD again. Verdict: it is better to remove to trap
	 * buggy users.
	 */
	if (tp->urg_seq == tp->copied_seq && tp->urg_data &&
	    !sock_flag(sk, SOCK_URGINLINE) && tp->copied_seq != tp->rcv_nxt) {
		struct sk_buff *skb = skb_peek(&sk->sk_receive_queue);
		tp->copied_seq++;
		if (skb && !before(tp->copied_seq, TCP_SKB_CB(skb)->end_seq)) {
			__skb_unlink(skb, &sk->sk_receive_queue);
			__kfree_skb(skb);
		}
	}

	tp->urg_data = TCP_URG_NOTYET;
	tp->urg_seq = ptr;

	/* Disable header prediction. */
	tp->pred_flags = 0;
}

/* This is the 'fast' part of urgent handling. */
static void tcp_urg(struct sock *sk, struct sk_buff *skb, struct tcphdr *th)
{
	struct tcp_sock *tp = tcp_sk(sk);

	/* Check if we get a new urgent pointer - normally not. */
	if (tp->mpc && th->urg) {
		/*Not supported yet*/
		BUG();
		tcp_check_urg(sk, th);
	}

	/* Do we wait for any urgent data? - normally not... */
	if (tp->urg_data == TCP_URG_NOTYET) {		
		u32 ptr = tp->urg_seq - ntohl(th->seq) + (th->doff * 4) -
			  th->syn;

		/*Not supported yet*/
		if (tp->mpc) BUG();
		/* Is the urgent pointer pointing into this packet? */
		if (ptr < skb->len) {
			u8 tmp;
			if (skb_copy_bits(skb, ptr, &tmp, 1))
				BUG();
			tp->urg_data = TCP_URG_VALID | tmp;
			if (!sock_flag(sk, SOCK_DEAD))
				sk->sk_data_ready(sk, 0);
		}
	}
}

#ifdef CONFIG_MTCP
static int tcp_copy_to_iovec(struct sock *sk, struct sk_buff *skb, int hlen)
{
	struct tcp_sock *tp = tcp_sk(sk);
	struct multipath_pcb *mpcb=mpcb_from_tcpsock(tp);
	int chunk = skb->len - hlen;
	int err;

	mtcp_debug("Entering %s\n",__FUNCTION__);

	local_bh_enable();
	if (skb_csum_unnecessary(skb))
		err = skb_copy_datagram_iovec(skb, hlen, mpcb->ucopy.iov, 
					      chunk);
	else
		err = skb_copy_and_csum_datagram_iovec(skb, hlen,
						       mpcb->ucopy.iov);

	if (!err) {
		mpcb->ucopy.len -= chunk;
		tp->copied_seq += chunk;
		mpcb->tp.copied_seq += chunk;
		tp->copied += chunk;
		tcp_rcv_space_adjust(sk);
	}

	local_bh_disable();
	return err;
}
#else
static int tcp_copy_to_iovec(struct sock *sk, struct sk_buff *skb, int hlen)
{
	struct tcp_sock *tp = tcp_sk(sk);
	int chunk = skb->len - hlen;
	int err;

	local_bh_enable();
	if (skb_csum_unnecessary(skb))
		err = skb_copy_datagram_iovec(skb, hlen, tp->ucopy.iov, chunk);
	else
		err = skb_copy_and_csum_datagram_iovec(skb, hlen,
						       tp->ucopy.iov);

	if (!err) {
		tp->ucopy.len -= chunk;
		tp->copied_seq += chunk;
		tcp_rcv_space_adjust(sk);
	}

	local_bh_disable();
	return err;
}
#endif /*CONFIG_MTCP*/

static __sum16 __tcp_checksum_complete_user(struct sock *sk,
					    struct sk_buff *skb)
{
	__sum16 result;

	if (sock_owned_by_user(sk)) {
		local_bh_enable();
		result = __tcp_checksum_complete(skb);
		local_bh_disable();
	} else {
		result = __tcp_checksum_complete(skb);
	}
	return result;
}

static inline int tcp_checksum_complete_user(struct sock *sk,
					     struct sk_buff *skb)
{
	return !skb_csum_unnecessary(skb) &&
	       __tcp_checksum_complete_user(sk, skb);
}

#ifdef CONFIG_NET_DMA
static int tcp_dma_try_early_copy(struct sock *sk, struct sk_buff *skb,
				  int hlen)
{
	struct tcp_sock *tp = tcp_sk(sk);
	int chunk = skb->len - hlen;
	int dma_cookie;
	int copied_early = 0;

	if (tp->ucopy.wakeup)
		return 0;

	if (!tp->ucopy.dma_chan && tp->ucopy.pinned_list)
		tp->ucopy.dma_chan = dma_find_channel(DMA_MEMCPY);

	if (tp->ucopy.dma_chan && skb_csum_unnecessary(skb)) {

		dma_cookie = dma_skb_copy_datagram_iovec(tp->ucopy.dma_chan,
							 skb, hlen,
							 tp->ucopy.iov, chunk,
							 tp->ucopy.pinned_list);

		if (dma_cookie < 0)
			goto out;

		tp->ucopy.dma_cookie = dma_cookie;
		copied_early = 1;

		tp->ucopy.len -= chunk;
		tp->copied_seq += chunk;
		tcp_rcv_space_adjust(sk);

		if ((tp->ucopy.len == 0) ||
		    (tcp_flag_word(tcp_hdr(skb)) & TCP_FLAG_PSH) ||
		    (atomic_read(&sk->sk_rmem_alloc) > (sk->sk_rcvbuf >> 1))) {
			tp->ucopy.wakeup = 1;
			sk->sk_data_ready(sk, 0);
		}
	} else if (chunk > 0) {
		tp->ucopy.wakeup = 1;
		sk->sk_data_ready(sk, 0);
	}
out:
	return copied_early;
}
#endif /* CONFIG_NET_DMA */

/* Does PAWS and seqno based validation of an incoming segment, flags will
 * play significant role here.
 */
static int tcp_validate_incoming(struct sock *sk, struct sk_buff *skb,
			      struct tcphdr *th, int syn_inerr)
{
	u8 *hash_location;
	struct tcp_sock *tp = tcp_sk(sk);

	/* RFC1323: H1. Apply PAWS check first. */
	if (tcp_fast_parse_options(skb, th, tp, &hash_location) &&
	    tp->rx_opt.saw_tstamp &&
	    tcp_paws_discard(sk, skb)) {
		if (!th->rst) {
			NET_INC_STATS_BH(sock_net(sk), LINUX_MIB_PAWSESTABREJECTED);
			tcp_send_dupack(sk, skb);
			goto discard;
		}
		/* Reset is accepted even if it did not pass PAWS. */
	}

	/* Step 1: check sequence number */
	if (!tcp_sequence(tp, TCP_SKB_CB(skb)->seq, TCP_SKB_CB(skb)->end_seq)) {
		/* RFC793, page 37: "In all states except SYN-SENT, all reset
		 * (RST) segments are validated by checking their SEQ-fields."
		 * And page 69: "If an incoming segment is not acceptable,
		 * an acknowledgment should be sent in reply (unless the RST
		 * bit is set, if so drop the segment and return)".
		 */
		if (!th->rst)
			tcp_send_dupack(sk, skb);
		goto discard;
	}

	/* Step 2: check RST bit */
	if (th->rst) {
		tcp_reset(sk);
		goto discard;
	}

	/* ts_recent update must be made after we are sure that the packet
	 * is in window.
	 */
	tcp_replace_ts_recent(tp, TCP_SKB_CB(skb)->seq);

	/* step 3: check security and precedence [ignored] */

	/* step 4: Check for a SYN in window. */
	if (th->syn && !before(TCP_SKB_CB(skb)->seq, tp->rcv_nxt)) {
		if (syn_inerr)
			TCP_INC_STATS_BH(sock_net(sk), TCP_MIB_INERRS);
		NET_INC_STATS_BH(sock_net(sk), LINUX_MIB_TCPABORTONSYN);
		tcp_reset(sk);
		return -1;
	}

	return 1;

discard:
	__kfree_skb(skb);
	return 0;
}

/*
 *	TCP receive function for the ESTABLISHED state.
 *
 *	It is split into a fast path and a slow path. The fast path is
 * 	disabled when:
 *	- A zero window was announced from us - zero window probing
 *        is only handled properly in the slow path.
 *	- Out of order segments arrived.
 *	- Urgent data is expected.
 *	- There is no buffer space left
 *	- Unexpected TCP flags/window values/header lengths are received
 *	  (detected by checking the TCP header against pred_flags)
 *	- Data is sent in both directions. Fast path only supports pure senders
 *	  or pure receivers (this means either the sequence number or the ack
 *	  value must stay constant)
 *	- Unexpected TCP option.
 *
 *	When these conditions are not satisfied it drops into a standard
 *	receive procedure patterned after RFC793 to handle all cases.
 *	The first three cases are guaranteed by proper pred_flags setting,
 *	the rest is checked inline. Fast processing is turned on in
 *	tcp_data_queue when everything is OK.
 */
#ifdef CONFIG_MTCP
int tcp_rcv_established(struct sock *sk, struct sk_buff *skb,
			struct tcphdr *th, unsigned len)
{
	struct tcp_sock *tp = tcp_sk(sk);
	struct multipath_pcb *mpcb = mpcb_from_tcpsock(tp);
	int res;
	int mtcp_eaten=0;
	
	tcpprobe_rcv_established(sk,skb,th,len);

	/*
	 *	Header prediction.
	 *	The code loosely follows the one in the famous
	 *	"30 instruction TCP receive" Van Jacobson mail.
	 *
	 *	Van's trick is to deposit buffers into socket queue
	 *	on a device interrupt, to call tcp_recv function
	 *	on the receive process context and checksum and copy
	 *	the buffer to user space. smart...
	 *
	 *	Our current scheme is not silly either but we take the
	 *	extra cost of the net_bh soft interrupt processing...
	 *	We do checksum and copy also but from device to kernel.
	 */
	
	tp->rx_opt.saw_tstamp = 0;
	/*sbarre: force slowpath at the moment. Will carefully check
	  fast path for mptcp later.*/
	goto slow_path;

	/*	pred_flags is 0xS?10 << 16 + snd_wnd
	 *	if header_prediction is to be made
	 *	'S' will always be tp->tcp_header_len >> 2
	 *	'?' will be 0 for the fast path, otherwise pred_flags is 0 to
	 *  turn it off	(when there are holes in the receive
	 *	 space for instance)
	 *	PSH flag is ignored.
	 */

	if ((tcp_flag_word(th) & TCP_HP_BITS) == tp->pred_flags &&
	    TCP_SKB_CB(skb)->seq == tp->rcv_nxt) {
		int tcp_header_len = tp->tcp_header_len;

		/* Timestamp header prediction: tcp_header_len
		 * is automatically equal to th->doff*4 due to pred_flags
		 * match.
		 */

		/* Check timestamp */
		if (tcp_header_len == sizeof(struct tcphdr) + TCPOLEN_TSTAMP_ALIGNED) {
			/* No? Slow path! */
			if (!tcp_parse_aligned_timestamp(tp, th))
				goto slow_path;

			/* If PAWS failed, check it more carefully in slow 
			   path */
			if ((s32)(tp->rx_opt.rcv_tsval - tp->rx_opt.ts_recent) 
			    < 0)
				goto slow_path;

			/* DO NOT update ts_recent here, if checksum fails
			 * and timestamp was corrupted part, it will result
			 * in a hung connection since we will drop all
			 * future packets due to the PAWS test.
			 */
		}

		if (len <= tcp_header_len) {
			/* Bulk data transfer: sender */
			if (len == tcp_header_len) {
				/* Predicted packet is in window by definition.
				 * seq == rcv_nxt and rcv_wup <= rcv_nxt.
				 * Hence, check seq<=rcv_wup reduces to:
				 */
				if (tcp_header_len ==
				    (sizeof(struct tcphdr) + TCPOLEN_TSTAMP_ALIGNED) &&
				    tp->rcv_nxt == tp->rcv_wup)
					tcp_store_ts_recent(tp);

				/* We know that such packets are checksummed
				 * on entry.
				 */
				tcp_ack(sk, skb, 0);
				__kfree_skb(skb);
				tcp_data_snd_check(sk);
				return 0;
			} else { /* Header too small */
				TCP_INC_STATS_BH(sock_net(sk), TCP_MIB_INERRS);
				goto discard;
			}
		} else {
			int eaten = 0;

			if (tp->copied_seq == tp->rcv_nxt &&
			    len - tcp_header_len <= mpcb->ucopy.len) {
				if (mpcb->ucopy.task == current &&
				    sock_owned_by_user(sk)) {
					/*We have not yet finished to adapt
					  the code for the fast path, thus
					  we put this BUG to ensure that it
					  is not accidentally taken.
					  When we implement this, we must
					  ensure that this iovec copy is
					  replaced with a call to 
					  mtcp_queue_skb, and that the skb is
					  only destroyed when that function
					  returns MTCP_EATEN (here, the 
					  skb is always destroyed if eaten
					  is 1, which is no longer
					  correct with MTCP)*/
					if (tp->mpc) BUG();
					__set_current_state(TASK_RUNNING);

					if (!tcp_copy_to_iovec(sk, skb, 
							       tcp_header_len))
						eaten = 1;
				}
				if (eaten) {
					/* Predicted packet is in window by 
					 * definition.seq == rcv_nxt and 
					 * rcv_wup <= rcv_nxt.
					 * Hence, check seq<=rcv_wup reduces to:
					 */
					if (tcp_header_len ==
					    (sizeof(struct tcphdr) +
					     TCPOLEN_TSTAMP_ALIGNED) &&
					    tp->rcv_nxt == tp->rcv_wup)
						tcp_store_ts_recent(tp);

					tcp_rcv_rtt_measure_ts(sk, skb);

					__skb_pull(skb, tcp_header_len);
					tp->rcv_nxt = TCP_SKB_CB(skb)->end_seq;
					NET_INC_STATS_BH(sock_net(sk), LINUX_MIB_TCPHPHITSTOUSER);
				}
			}
			if (!eaten) {
				if (tcp_checksum_complete_user(sk, skb))
					goto csum_error;
				
				/* Predicted packet is in window by definition.
				 * seq == rcv_nxt and rcv_wup <= rcv_nxt.
				 * Hence, check seq<=rcv_wup reduces to:
				 */
				if (tcp_header_len ==
				    (sizeof(struct tcphdr) + TCPOLEN_TSTAMP_ALIGNED) &&
				    tp->rcv_nxt == tp->rcv_wup)
					tcp_store_ts_recent(tp);

				tcp_rcv_rtt_measure_ts(sk, skb);

				if ((int)skb->truesize > sk->sk_forward_alloc)
					goto step5;

				NET_INC_STATS_BH(sock_net(sk), LINUX_MIB_TCPHPHITS);

				/* Bulk data transfer: receiver */
				__skb_pull(skb, tcp_header_len);
				mtcp_eaten=mtcp_queue_skb(sk,skb);
				skb_set_owner_r(skb, sk);
				tp->rcv_nxt = TCP_SKB_CB(skb)->end_seq;
			}
			
			tcp_event_data_recv(sk, skb);

			if (TCP_SKB_CB(skb)->ack_seq != tp->snd_una) {
				/* Well, only one small jumplet in fast path... */
				tcp_ack(sk, skb, FLAG_DATA);
				tcp_data_snd_check(sk);
				if (!inet_csk_ack_scheduled(sk))
					goto no_ack;
			}

			if (tp->rcv_nxt != tp->rcv_wup)
				__tcp_ack_snd_check(sk, 0);
no_ack:
			if (eaten || mtcp_eaten)
				__kfree_skb(skb);
			else {
				mtcp_debug("Will wake the master sk up");
				mpcb->master_sk->sk_data_ready(sk, 0);
			}
			return 0;
		}
	}
	
slow_path:
	if (len < (th->doff << 2) || tcp_checksum_complete_user(sk, skb))
		goto csum_error;

	/*
	 *	Standard slow path.
	 */

	res = tcp_validate_incoming(sk, skb, th, 1);
	if (res <= 0)
		return -res;


step5:
	if (th->ack)
		tcp_ack(sk, skb, FLAG_SLOWPATH);

	tcp_rcv_rtt_measure_ts(sk, skb);

	/* Process urgent data. */
	tcp_urg(sk, skb, th);

	/* step 7: process the segment text */
	tcp_data_queue(sk, skb);

	if (tp->mpcb)
		tcp_data_snd_check(sk);
	BUG_ON(!tp->mpcb && !tp->pending);
	tcp_ack_snd_check(sk);
	return 0;

csum_error:
	TCP_INC_STATS_BH(sock_net(sk), TCP_MIB_INERRS);

discard:
	__kfree_skb(skb);
	return 0;
}
#else
int tcp_rcv_established(struct sock *sk, struct sk_buff *skb,
			struct tcphdr *th, unsigned len)
{
	struct tcp_sock *tp = tcp_sk(sk);
	int res;

	/*
	 *	Header prediction.
	 *	The code loosely follows the one in the famous
	 *	"30 instruction TCP receive" Van Jacobson mail.
	 *
	 *	Van's trick is to deposit buffers into socket queue
	 *	on a device interrupt, to call tcp_recv function
	 *	on the receive process context and checksum and copy
	 *	the buffer to user space. smart...
	 *
	 *	Our current scheme is not silly either but we take the
	 *	extra cost of the net_bh soft interrupt processing...
	 *	We do checksum and copy also but from device to kernel.
	 */

	tp->rx_opt.saw_tstamp = 0;

	/*	pred_flags is 0xS?10 << 16 + snd_wnd
	 *	if header_prediction is to be made
	 *	'S' will always be tp->tcp_header_len >> 2
	 *	'?' will be 0 for the fast path, otherwise pred_flags is 0 to
	 *  turn it off	(when there are holes in the receive
	 *	 space for instance)
	 *	PSH flag is ignored.
	 */

	if ((tcp_flag_word(th) & TCP_HP_BITS) == tp->pred_flags &&
	    TCP_SKB_CB(skb)->seq == tp->rcv_nxt &&
	    !after(TCP_SKB_CB(skb)->ack_seq, tp->snd_nxt)) {
		int tcp_header_len = tp->tcp_header_len;

		/* Timestamp header prediction: tcp_header_len
		 * is automatically equal to th->doff*4 due to pred_flags
		 * match.
		 */

		/* Check timestamp */
		if (tcp_header_len == sizeof(struct tcphdr) + TCPOLEN_TSTAMP_ALIGNED) {
			/* No? Slow path! */
			if (!tcp_parse_aligned_timestamp(tp, th))
				goto slow_path;

			/* If PAWS failed, check it more carefully in slow path */
			if ((s32)(tp->rx_opt.rcv_tsval - tp->rx_opt.ts_recent) < 0)
				goto slow_path;

			/* DO NOT update ts_recent here, if checksum fails
			 * and timestamp was corrupted part, it will result
			 * in a hung connection since we will drop all
			 * future packets due to the PAWS test.
			 */
		}

		if (len <= tcp_header_len) {
			/* Bulk data transfer: sender */
			if (len == tcp_header_len) {
				/* Predicted packet is in window by definition.
				 * seq == rcv_nxt and rcv_wup <= rcv_nxt.
				 * Hence, check seq<=rcv_wup reduces to:
				 */
				if (tcp_header_len ==
				    (sizeof(struct tcphdr) + TCPOLEN_TSTAMP_ALIGNED) &&
				    tp->rcv_nxt == tp->rcv_wup)
					tcp_store_ts_recent(tp);

				/* We know that such packets are checksummed
				 * on entry.
				 */
				tcp_ack(sk, skb, 0);
				__kfree_skb(skb);
				tcp_data_snd_check(sk);
				return 0;
			} else { /* Header too small */
				TCP_INC_STATS_BH(sock_net(sk), TCP_MIB_INERRS);
				goto discard;
			}
		} else {
			int eaten = 0;
			int copied_early = 0;

			if (tp->copied_seq == tp->rcv_nxt &&
			    len - tcp_header_len <= tp->ucopy.len) {
#ifdef CONFIG_NET_DMA
				if (tcp_dma_try_early_copy(sk, skb, tcp_header_len)) {
					copied_early = 1;
					eaten = 1;
				}
#endif
				if (tp->ucopy.task == current &&
				    sock_owned_by_user(sk) && !copied_early) {
					__set_current_state(TASK_RUNNING);

					if (!tcp_copy_to_iovec(sk, skb, tcp_header_len))
						eaten = 1;
				}
				if (eaten) {
					/* Predicted packet is in window by definition.
					 * seq == rcv_nxt and rcv_wup <= rcv_nxt.
					 * Hence, check seq<=rcv_wup reduces to:
					 */
					if (tcp_header_len ==
					    (sizeof(struct tcphdr) +
					     TCPOLEN_TSTAMP_ALIGNED) &&
					    tp->rcv_nxt == tp->rcv_wup)
						tcp_store_ts_recent(tp);

					tcp_rcv_rtt_measure_ts(sk, skb);

					__skb_pull(skb, tcp_header_len);
					tp->rcv_nxt = TCP_SKB_CB(skb)->end_seq;
					NET_INC_STATS_BH(sock_net(sk), LINUX_MIB_TCPHPHITSTOUSER);
				}
				if (copied_early)
					tcp_cleanup_rbuf(sk, skb->len);
			}
			if (!eaten) {
				if (tcp_checksum_complete_user(sk, skb))
					goto csum_error;

				/* Predicted packet is in window by definition.
				 * seq == rcv_nxt and rcv_wup <= rcv_nxt.
				 * Hence, check seq<=rcv_wup reduces to:
				 */
				if (tcp_header_len ==
				    (sizeof(struct tcphdr) + TCPOLEN_TSTAMP_ALIGNED) &&
				    tp->rcv_nxt == tp->rcv_wup)
					tcp_store_ts_recent(tp);

				tcp_rcv_rtt_measure_ts(sk, skb);

				if ((int)skb->truesize > sk->sk_forward_alloc)
					goto step5;

				NET_INC_STATS_BH(sock_net(sk), LINUX_MIB_TCPHPHITS);

				/* Bulk data transfer: receiver */
				__skb_pull(skb, tcp_header_len);
				__skb_queue_tail(&sk->sk_receive_queue, skb);
				skb_set_owner_r(skb, sk);
				tp->rcv_nxt = TCP_SKB_CB(skb)->end_seq;
			}

			tcp_event_data_recv(sk, skb);

			if (TCP_SKB_CB(skb)->ack_seq != tp->snd_una) {
				/* Well, only one small jumplet in fast path... */
				tcp_ack(sk, skb, FLAG_DATA);
				tcp_data_snd_check(sk);
				if (!inet_csk_ack_scheduled(sk))
					goto no_ack;
			}

			if (!copied_early || tp->rcv_nxt != tp->rcv_wup)
				__tcp_ack_snd_check(sk, 0);
no_ack:
#ifdef CONFIG_NET_DMA
			if (copied_early)
				__skb_queue_tail(&sk->sk_async_wait_queue, skb);
			else
#endif
			if (eaten)
				__kfree_skb(skb);
			else
				sk->sk_data_ready(sk, 0);
			return 0;
		}
	}

slow_path:
	if (len < (th->doff << 2) || tcp_checksum_complete_user(sk, skb))
		goto csum_error;

	/*
	 *	Standard slow path.
	 */

	res = tcp_validate_incoming(sk, skb, th, 1);
	if (res <= 0)
		return -res;

step5:
	if (th->ack && tcp_ack(sk, skb, FLAG_SLOWPATH) < 0)
		goto discard;

	tcp_rcv_rtt_measure_ts(sk, skb);

	/* Process urgent data. */
	tcp_urg(sk, skb, th);

	/* step 7: process the segment text */
	tcp_data_queue(sk, skb);

	tcp_data_snd_check(sk);
	tcp_ack_snd_check(sk);
	return 0;

csum_error:
	TCP_INC_STATS_BH(sock_net(sk), TCP_MIB_INERRS);

discard:
	__kfree_skb(skb);
	return 0;
}
#endif /*CONFIG_MTCP*/

static int tcp_rcv_synsent_state_process(struct sock *sk, struct sk_buff *skb,
					 struct tcphdr *th, unsigned len)
{
	u8 *hash_location;
	struct inet_connection_sock *icsk = inet_csk(sk);
	struct tcp_sock *tp = tcp_sk(sk);
	struct tcp_cookie_values *cvp = tp->cookie_values;
	int saved_clamp = tp->rx_opt.mss_clamp;
	struct multipath_pcb* mpcb;

	mpcb = mpcb_from_tcpsock(tp);
	if (mpcb==NULL){
		printk(KERN_ERR "MPCB null in synsent state process\n");
		BUG();
	}

<<<<<<< HEAD
	tcp_parse_options(skb, &tp->rx_opt, &hash_location, 0);
=======
	tcp_parse_options(skb, &tp->rx_opt,&mpcb->received_options, 0);
>>>>>>> 3d882955

	if (unlikely(mpcb && tp->rx_opt.saw_mpc && is_master_sk(tp))) {
		/*Transfer sndwnd control to the mpcb*/
		mpcb->tp.snd_wnd=tp->snd_wnd;
		mpcb->tp.max_window=tp->max_window;
		/*We can do multipath with that socket*/
		tp->mpc=1;
		tp->rx_opt.saw_mpc=0; /*reset that field, it has been read*/
	}
	
	if (th->ack) {
		/* rfc793:
		 * "If the state is SYN-SENT then
		 *    first check the ACK bit
		 *      If the ACK bit is set
		 *	  If SEG.ACK =< ISS, or SEG.ACK > SND.NXT, send
		 *        a reset (unless the RST bit is set, if so drop
		 *        the segment and return)"
		 *
		 *  We do not send data with SYN, so that RFC-correct
		 *  test reduces to:
		 */
		if (TCP_SKB_CB(skb)->ack_seq != tp->snd_nxt)
			goto reset_and_undo;

		if (tp->rx_opt.saw_tstamp && tp->rx_opt.rcv_tsecr &&
		    !between(tp->rx_opt.rcv_tsecr, tp->retrans_stamp,
			     tcp_time_stamp)) {
			NET_INC_STATS_BH(sock_net(sk), LINUX_MIB_PAWSACTIVEREJECTED);
			goto reset_and_undo;
		}

		/* Now ACK is acceptable.
		 *
		 * "If the RST bit is set
		 *    If the ACK was acceptable then signal the user "error:
		 *    connection reset", drop the segment, enter CLOSED state,
		 *    delete TCB, and return."
		 */

		if (th->rst) {
			tcp_reset(sk);
			goto discard;
		}

		/* rfc793:
		 *   "fifth, if neither of the SYN or RST bits is set then
		 *    drop the segment and return."
		 *
		 *    See note below!
		 *                                        --ANK(990513)
		 */
		if (!th->syn)
			goto discard_and_undo;

		/* rfc793:
		 *   "If the SYN bit is on ...
		 *    are acceptable then ...
		 *    (our SYN has been ACKed), change the connection
		 *    state to ESTABLISHED..."
		 */

		TCP_ECN_rcv_synack(tp, th);

		if (tp->mpc && tp->mpcb)
			tp->mpcb->tp.snd_wl1 = TCP_SKB_CB(skb)->data_seq;
		else
			tp->snd_wl1=TCP_SKB_CB(skb)->seq;
		tcp_ack(sk, skb, FLAG_SLOWPATH);

		/* Ok.. it's good. Set up sequence numbers and
		 * move to established.
		 */
#ifdef CONFIG_MTCP
		tp->rx_opt.rcv_isn = TCP_SKB_CB(skb)->seq;
#endif
		tp->rcv_nxt = TCP_SKB_CB(skb)->seq + 1;
		tp->rcv_wup = TCP_SKB_CB(skb)->seq + 1;

		/* RFC1323: The window in SYN & SYN/ACK segments is
		 * never scaled.
		 */
<<<<<<< HEAD
		tp->snd_wnd = ntohs(th->window);
		tcp_init_wl(tp, TCP_SKB_CB(skb)->seq);
=======
		if (tp->mpc && tp->mpcb) {
			tp->mpcb->tp.snd_wnd = ntohs(th->window);
			tcp_init_wl(&tp->mpcb->tp, tp->mpcb->tp.rcv_nxt);
		}
		else {
			tp->snd_wnd = ntohs(th->window);
			tcp_init_wl(tp, TCP_SKB_CB(skb)->seq);
		}
>>>>>>> 3d882955

		if (!tp->rx_opt.wscale_ok) {
			tp->rx_opt.snd_wscale = tp->rx_opt.rcv_wscale = 0;
			tp->window_clamp = min(tp->window_clamp, 65535U);
#ifdef CONFIG_MTCP
			mtcp_update_window_clamp(tp->mpcb);
#endif
		}

		if (tp->rx_opt.saw_tstamp) {
			tp->rx_opt.tstamp_ok	   = 1;
			tp->tcp_header_len =
				sizeof(struct tcphdr) + TCPOLEN_TSTAMP_ALIGNED;
			tp->advmss	    -= TCPOLEN_TSTAMP_ALIGNED;
			tcp_store_ts_recent(tp);
		} else {
			tp->tcp_header_len = sizeof(struct tcphdr);
		}

		if (tcp_is_sack(tp) && sysctl_tcp_fack)
			tcp_enable_fack(tp);

		tcp_mtup_init(sk);
		tcp_sync_mss(sk, icsk->icsk_pmtu_cookie);
		tcp_initialize_rcv_mss(sk);

		/* Remember, tcp_poll() does not lock socket!
		 * Change state from SYN-SENT only after copied_seq
		 * is initialized. */
		tp->copied_seq = tp->rcv_nxt;

		if (cvp != NULL &&
		    cvp->cookie_pair_size > 0 &&
		    tp->rx_opt.cookie_plus > 0) {
			int cookie_size = tp->rx_opt.cookie_plus
					- TCPOLEN_COOKIE_BASE;
			int cookie_pair_size = cookie_size
					     + cvp->cookie_desired;

			/* A cookie extension option was sent and returned.
			 * Note that each incoming SYNACK replaces the
			 * Responder cookie.  The initial exchange is most
			 * fragile, as protection against spoofing relies
			 * entirely upon the sequence and timestamp (above).
			 * This replacement strategy allows the correct pair to
			 * pass through, while any others will be filtered via
			 * Responder verification later.
			 */
			if (sizeof(cvp->cookie_pair) >= cookie_pair_size) {
				memcpy(&cvp->cookie_pair[cvp->cookie_desired],
				       hash_location, cookie_size);
				cvp->cookie_pair_size = cookie_pair_size;
			}
		}

		smp_mb();

		tcp_set_state(sk, TCP_ESTABLISHED);

		security_inet_conn_established(sk, skb);

		/* Make sure socket is routed, for correct metrics.  */
		icsk->icsk_af_ops->rebuild_header(sk);

		tcp_init_metrics(sk);

		tcp_init_congestion_control(sk);

		/* Prevent spurious tcp_cwnd_restart() on first data
		 * packet.
		 */
		tp->lsndtime = tcp_time_stamp;

		tcp_init_buffer_space(sk);

		if (sock_flag(sk, SOCK_KEEPOPEN))
			inet_csk_reset_keepalive_timer(sk, keepalive_time_when(tp));

		if (!tp->rx_opt.snd_wscale)
			__tcp_fast_path_on(tp, (tp->mpc && tp->mpcb)?
					   tp->mpcb->tp.snd_wnd:
					   tp->snd_wnd);
		else
			tp->pred_flags = 0;

		if (!sock_flag(sk, SOCK_DEAD)) {
			sk->sk_state_change(sk);
			sk_wake_async(sk, SOCK_WAKE_IO, POLL_OUT);
		}

		if (sk->sk_write_pending ||
		    icsk->icsk_accept_queue.rskq_defer_accept ||
		    icsk->icsk_ack.pingpong) {
			/* Save one ACK. Data will be ready after
			 * several ticks, if write_pending is set.
			 *
			 * It may be deleted, but with this feature tcpdumps
			 * look so _wonderfully_ clever, that I was not able
			 * to stand against the temptation 8)     --ANK
			 */
			inet_csk_schedule_ack(sk);
			icsk->icsk_ack.lrcvtime = tcp_time_stamp;
			icsk->icsk_ack.ato	 = TCP_ATO_MIN;
			tcp_incr_quickack(sk);
			tcp_enter_quickack_mode(sk);
			inet_csk_reset_xmit_timer(sk, ICSK_TIME_DACK,
						  TCP_DELACK_MAX, TCP_RTO_MAX);

discard:
			__kfree_skb(skb);
			return 0;
		} else {
			tcp_send_ack(sk);
		}
		return -1;
	}

	/* No ACK in the segment */

	if (th->rst) {
		/* rfc793:
		 * "If the RST bit is set
		 *
		 *      Otherwise (no ACK) drop the segment and return."
		 */

		goto discard_and_undo;
	}

	/* PAWS check. */
	if (tp->rx_opt.ts_recent_stamp && tp->rx_opt.saw_tstamp &&
	    tcp_paws_reject(&tp->rx_opt, 0))
		goto discard_and_undo;

	if (th->syn) {
		/* We see SYN without ACK. It is attempt of
		 * simultaneous connect with crossed SYNs.
		 * Particularly, it can be connect to self.
		 */
		tcp_set_state(sk, TCP_SYN_RECV);

		if (tp->rx_opt.saw_tstamp) {
			tp->rx_opt.tstamp_ok = 1;
			tcp_store_ts_recent(tp);
			tp->tcp_header_len =
				sizeof(struct tcphdr) + TCPOLEN_TSTAMP_ALIGNED;
		} else {
			tp->tcp_header_len = sizeof(struct tcphdr);
		}

		tp->rcv_nxt = TCP_SKB_CB(skb)->seq + 1;
		tp->rcv_wup = TCP_SKB_CB(skb)->seq + 1;

		/* RFC1323: The window in SYN & SYN/ACK segments is
		 * never scaled.
		 */
		if (tp->mpc && tp->mpcb) {
			tp->mpcb->tp.snd_wl1    = TCP_SKB_CB(skb)->data_seq;
			tp->mpcb->tp.snd_wnd    = ntohs(th->window);
			tp->mpcb->tp.max_window = tp->snd_wnd;
		}
		else {
			tp->snd_wl1    = TCP_SKB_CB(skb)->seq;
			tp->snd_wnd    = ntohs(th->window);
			tp->max_window = tp->snd_wnd;
		}

		TCP_ECN_rcv_syn(tp, th);

		tcp_mtup_init(sk);
		tcp_sync_mss(sk, icsk->icsk_pmtu_cookie);
		tcp_initialize_rcv_mss(sk);

		tcp_send_synack(sk);
#if 0
		/* Note, we could accept data and URG from this segment.
		 * There are no obstacles to make this.
		 *
		 * However, if we ignore data in ACKless segments sometimes,
		 * we have no reasons to accept it sometimes.
		 * Also, seems the code doing it in step6 of tcp_rcv_state_process
		 * is not flawless. So, discard packet for sanity.
		 * Uncomment this return to process the data.
		 */
		return -1;
#else
		goto discard;
#endif
	}
	/* "fifth, if neither of the SYN or RST bits is set then
	 * drop the segment and return."
	 */

discard_and_undo:
	tcp_clear_options(&tp->rx_opt);
	tp->rx_opt.mss_clamp = saved_clamp;
	goto discard;

reset_and_undo:
	tcp_clear_options(&tp->rx_opt);
	tp->rx_opt.mss_clamp = saved_clamp;
	return 1;
}

/*
 *	This function implements the receiving procedure of RFC 793 for
 *	all states except ESTABLISHED and TIME_WAIT.
 *	It's called from both tcp_v4_rcv and tcp_v6_rcv and should be
 *	address independent.
 */
int tcp_rcv_state_process(struct sock *sk, struct sk_buff *skb,
			  struct tcphdr *th, unsigned len)
{
	struct tcp_sock *tp = tcp_sk(sk);
	struct inet_connection_sock *icsk = inet_csk(sk);
	int queued = 0;
	int res;

	tp->rx_opt.saw_tstamp = 0;

	switch (sk->sk_state) {
	case TCP_CLOSE:
		goto discard;

	case TCP_LISTEN:
		if (th->ack)
			return 1;

		if (th->rst)
			goto discard;

		if (th->syn) {
			if (icsk->icsk_af_ops->conn_request(sk, skb) < 0)
				return 1;

			/* Now we have several options: In theory there is
			 * nothing else in the frame. KA9Q has an option to
			 * send data with the syn, BSD accepts data with the
			 * syn up to the [to be] advertised window and
			 * Solaris 2.1 gives you a protocol error. For now
			 * we just ignore it, that fits the spec precisely
			 * and avoids incompatibilities. It would be nice in
			 * future to drop through and process the data.
			 *
			 * Now that TTCP is starting to be used we ought to
			 * queue this data.
			 * But, this leaves one open to an easy denial of
			 * service attack, and SYN cookies can't defend
			 * against this problem. So, we drop the data
			 * in the interest of security over speed unless
			 * it's still in use.
			 */
			kfree_skb(skb);
			return 0;
		}
		goto discard;

	case TCP_SYN_SENT:
		queued = tcp_rcv_synsent_state_process(sk, skb, th, len);
		if (queued >= 0)
			return queued;

		/* Do step6 onward by hand. */
		tcp_urg(sk, skb, th);
		__kfree_skb(skb);
		tcp_data_snd_check(sk);
		return 0;
	}

	res = tcp_validate_incoming(sk, skb, th, 0);
	if (res <= 0)
		return -res;

	/* step 5: check the ACK field */
	if (th->ack) {
		int acceptable = tcp_ack(sk, skb, FLAG_SLOWPATH) > 0;

		switch (sk->sk_state) {
		case TCP_SYN_RECV:
			if (acceptable) {
				tp->copied_seq = tp->rcv_nxt;
				smp_mb();
				tcp_set_state(sk, TCP_ESTABLISHED);
				sk->sk_state_change(sk);

				/* Note, that this wakeup is only for marginal
				 * crossed SYN case. Passively open sockets
				 * are not waked up, because sk->sk_sleep ==
				 * NULL and sk->sk_socket == NULL.
				 */
				if (sk->sk_socket)
					sk_wake_async(sk,
						      SOCK_WAKE_IO, POLL_OUT);

				tp->snd_una = TCP_SKB_CB(skb)->ack_seq;
<<<<<<< HEAD
				tp->snd_wnd = ntohs(th->window) <<
					      tp->rx_opt.snd_wscale;
				tcp_init_wl(tp, TCP_SKB_CB(skb)->seq);
=======
				if (tp->mpc && tp->mpcb) {
					tp->mpcb->tp.snd_wnd = 
						ntohs(th->window) <<
						tp->rx_opt.snd_wscale;
					tcp_init_wl(&tp->mpcb->tp, 
						    tp->mpcb->tp.rcv_nxt);
				}
				else {
					tp->snd_wnd = ntohs(th->window) <<
						tp->rx_opt.snd_wscale;
					tcp_init_wl(tp, TCP_SKB_CB(skb)->seq);
				}
>>>>>>> 3d882955

				/* tcp_ack considers this ACK as duplicate
				 * and does not calculate rtt.
				 * Force it here.
				 */
				tcp_ack_update_rtt(sk, 0, 0);

				if (tp->rx_opt.tstamp_ok)
					tp->advmss -= TCPOLEN_TSTAMP_ALIGNED;

				/* Make sure socket is routed, for
				 * correct metrics.
				 */
				icsk->icsk_af_ops->rebuild_header(sk);

				tcp_init_metrics(sk);

				tcp_init_congestion_control(sk);

				/* Prevent spurious tcp_cwnd_restart() on
				 * first data packet.
				 */
				tp->lsndtime = tcp_time_stamp;

				tcp_mtup_init(sk);
				tcp_initialize_rcv_mss(sk);
				tcp_init_buffer_space(sk);
				tcp_fast_path_on(tp);
			} else {
				return 1;
			}
			break;

		case TCP_FIN_WAIT1:
			if (tp->snd_una == tp->write_seq) {			
				tcp_set_state(sk, TCP_FIN_WAIT2);
				sk->sk_shutdown |= SEND_SHUTDOWN;
				dst_confirm(__sk_dst_get(sk));

				if (!sock_flag(sk, SOCK_DEAD))
					/* Wake up lingering close() */
					sk->sk_state_change(sk);
				else {
					int tmo;
					
					if (tp->linger2 < 0 ||
					    (TCP_SKB_CB(skb)->end_seq != 
					     TCP_SKB_CB(skb)->seq &&
					     after(TCP_SKB_CB(skb)->end_seq - 
						   th->fin, tp->rcv_nxt))) {
						tcp_done(sk);
						NET_INC_STATS_BH(sock_net(sk), 
								 LINUX_MIB_TCPABORTONDATA);
						return 1;
					}

					tmo = tcp_fin_time(sk);
					if (tmo > TCP_TIMEWAIT_LEN) {
						inet_csk_reset_keepalive_timer(
							sk, tmo - 
							TCP_TIMEWAIT_LEN);
					} else if (th->fin || 
						   sock_owned_by_user(sk)) {
						/* Bad case. We could lose 
						 * such FIN otherwise.
						 * It is not a big problem, 
						 * but it looks confusing
						 * and not so rare event. We 
						 * still can lose it now,
						 * if it spins in 
						 * bh_lock_sock(), but it is 
						 * really marginal case.
						 */
						inet_csk_reset_keepalive_timer(
							sk, tmo);
					} else {
						tcp_time_wait(sk, TCP_FIN_WAIT2,
							      tmo);
						goto discard;
					}
				}
			}
			break;

		case TCP_CLOSING:
			if (tp->snd_una == tp->write_seq) {
				tcp_time_wait(sk, TCP_TIME_WAIT, 0);
				goto discard;
			}
			break;

		case TCP_LAST_ACK:
			if (tp->snd_una == tp->write_seq) {
				tcp_update_metrics(sk);
				tcp_done(sk);
				goto discard;
			}
			break;
		}
	} else
		goto discard;

	/* step 6: check the URG bit */
	tcp_urg(sk, skb, th);

	/* step 7: process the segment text */
	switch (sk->sk_state) {
	case TCP_CLOSE_WAIT:
	case TCP_CLOSING:
	case TCP_LAST_ACK:
		if (!before(TCP_SKB_CB(skb)->seq, tp->rcv_nxt))
			break;
	case TCP_FIN_WAIT1:
	case TCP_FIN_WAIT2:
		/* RFC 793 says to queue data in these states,
		 * RFC 1122 says we MUST send a reset.
		 * BSD 4.4 also does reset.
		 */
		if (sk->sk_shutdown & RCV_SHUTDOWN) {
			if (TCP_SKB_CB(skb)->end_seq != TCP_SKB_CB(skb)->seq &&
			    after(TCP_SKB_CB(skb)->end_seq - th->fin, tp->rcv_nxt)) {
				NET_INC_STATS_BH(sock_net(sk), LINUX_MIB_TCPABORTONDATA);
				tcp_reset(sk);
				return 1;
			}
		}
		/* Fall through */
	case TCP_ESTABLISHED:
		tcp_data_queue(sk, skb);
		queued = 1;
		break;
	}

	/*MPTCP note: here we cannot enter the if body if mpcb is not defined,
	  because the following functions need the mpcb. Anyway, if the mpcb
	  is NULL, it means that the socket is not yet attached to the 
	  mpcb, and thus no data can be given to it.
	  Note that it can happen that the state is already TCP_CLOSE, e.g. if
	  we are here due to a FIN reception, that FIN triggered a change to
	  TIMEWAIT state in the context of this function, then the timewait 
	  timer expires before we reach this point in this same function,
	  making the socket go to TCP_CLOSE even before we leave. That's very
	  fast (or this fct is slow), but I have seen it already.*/

	BUG_ON(sk->sk_state != TCP_CLOSE &&
	       tp->mpc && !tp->mpcb && !tp->pending);
	/* tcp_data could move socket to TIME-WAIT */
	if (sk->sk_state != TCP_CLOSE && (!tp->mpc || tp->mpcb)) {
		tcp_data_snd_check(sk);
		tcp_ack_snd_check(sk);
	}

	if (!queued) {
discard:
		__kfree_skb(skb);
	}
	return 0;
}

EXPORT_SYMBOL(sysctl_tcp_ecn);
EXPORT_SYMBOL(sysctl_tcp_reordering);
EXPORT_SYMBOL(sysctl_tcp_adv_win_scale);
EXPORT_SYMBOL(tcp_parse_options);
#ifdef CONFIG_TCP_MD5SIG
EXPORT_SYMBOL(tcp_parse_md5sig_option);
#endif
EXPORT_SYMBOL(tcp_rcv_established);
EXPORT_SYMBOL(tcp_rcv_state_process);
EXPORT_SYMBOL(tcp_initialize_rcv_mss);<|MERGE_RESOLUTION|>--- conflicted
+++ resolved
@@ -3191,6 +3191,10 @@
 	tcp_rtt_estimator(sk, seq_rtt);
 	tcp_set_rto(sk);
 	inet_csk(sk)->icsk_backoff = 0;
+	if (seq_rtt > HZ) {
+		mtcp_debug(KERN_ERR "1 - pi %d:measured rtt is %d ms\n",
+			   tcp_sk(sk)->path_index,seq_rtt*1000/HZ);
+	}
 }
 
 /* Read draft-ietf-tcplw-high-performance before mucking
@@ -3214,21 +3218,7 @@
 	 * in window is lost... Voila.	 			--ANK (010210)
 	 */
 	struct tcp_sock *tp = tcp_sk(sk);
-<<<<<<< HEAD
-
 	tcp_valid_rtt_meas(sk, tcp_time_stamp - tp->rx_opt.rcv_tsecr);
-=======
-	const __u32 seq_rtt = tcp_time_stamp - tp->rx_opt.rcv_tsecr;
-	if (seq_rtt > HZ) {
-		mtcp_debug(KERN_ERR "1 - pi %d:measured rtt is %d ms\n",
-		       tp->path_index,seq_rtt*1000/HZ);
-	}
-
-	tcp_rtt_estimator(sk, seq_rtt);
-	tcp_set_rto(sk);
-	inet_csk(sk)->icsk_backoff = 0;
-	tcp_bound_rto(sk);
->>>>>>> 3d882955
 }
 
 static void tcp_ack_no_tstamp(struct sock *sk, u32 seq_rtt, int flag)
@@ -3357,17 +3347,6 @@
 			fully_acked = 0;
 		} else {
 			acked_pcount = tcp_skb_pcount(skb);
-<<<<<<< HEAD
-=======
-			end_seq = scb->end_seq;
-			BUG_ON(!acked_pcount);
-		}
-
-		/* MTU probing checks */
-		if (fully_acked && icsk->icsk_mtup.probe_size &&
-		    !after(tp->mtu_probe.probe_seq_end, scb->end_seq)) {
-			tcp_mtup_probe_success(sk, skb);
->>>>>>> 3d882955
 		}
 
 		if (sacked & TCPCB_RETRANS) {
@@ -3429,7 +3408,6 @@
 			  data_seq, since data_seq is 0 for the first data 
 			  segment (currently)*/
 			BUG_ON(!scb->end_data_seq);
-			skb->count_dsn=0;
 			if (!tp->bw_est.time) {
 				/*bootstrap bw estimation*/
 				tp->bw_est.space=(tp->snd_cwnd*tp->mss_cache)<<
@@ -3665,18 +3643,11 @@
 		u32 *max_window=(tp->mpc && tp->mpcb)?&tp->mpcb->tp.max_window:
 			&tp->max_window;
 		flag |= FLAG_WIN_UPDATE;
-<<<<<<< HEAD
-		tcp_update_wl(tp, ack_seq);
-
-		if (tp->snd_wnd != nwin) {
-			tp->snd_wnd = nwin;
-=======
 		tcp_update_wl(mpcb_tp, data_ack_seq);
 		if (*snd_wnd != nwin) {
 			*snd_wnd = nwin;
->>>>>>> 3d882955
-
-			/* Note, it is the only place, where
+			
+			/* Note, it is the only place where
 			 * fast path is recovered for sending TCP.
 			 */
 			tp->pred_flags = 0;
@@ -3889,12 +3860,8 @@
 		 * No more checks are required.
 		 * Note, we use the fact that SND.UNA>=SND.WL2.
 		 */
-<<<<<<< HEAD
-		tcp_update_wl(tp, ack_seq);
-=======
 		tcp_update_wl(mpcb_tp, (tp->mpc)?TCP_SKB_CB(skb)->data_seq:
 			      ack_seq);
->>>>>>> 3d882955
 		tp->snd_una = ack;
 		flag |= FLAG_WIN_UPDATE;
 
@@ -3954,12 +3921,8 @@
 	}
 
 	if ((flag & FLAG_FORWARD_PROGRESS) || !(flag & FLAG_NOT_DUP))
-<<<<<<< HEAD
 		dst_confirm(__sk_dst_get(sk));
 
-=======
-		dst_confirm(sk->sk_dst_cache);
->>>>>>> 3d882955
 	return 1;
 
 no_queue:
@@ -3972,6 +3935,10 @@
 	return 1;
 
 invalid_ack:
+	printk(KERN_ERR "received invalid ack\n");
+	printk(KERN_ERR "pi %d:Ack %#x after %#x:%#x, addr %pI4->%pI4\n", 
+	       tp->path_index,ack, tp->snd_una, tp->snd_nxt,
+	       &inet_sk(sk)->inet_saddr,&inet_sk(sk)->inet_daddr);
 	SOCK_DEBUG(sk, "Ack %u after %u:%u\n", ack, tp->snd_una, tp->snd_nxt);
 	return -1;
 
@@ -3981,18 +3948,13 @@
 		if (icsk->icsk_ca_state == TCP_CA_Open)
 			tcp_try_keep_open(sk);
 	}
-
-<<<<<<< HEAD
+	
+	printk(KERN_ERR "received old ack\n");
+	printk(KERN_ERR "pi %d:Ack %#x before %#x:%#x, addr %pI4->%pI4\n", 
+	       tp->path_index,ack, tp->snd_una, tp->snd_nxt,
+	       &inet_sk(sk)->inet_saddr,&inet_sk(sk)->inet_daddr);
 	SOCK_DEBUG(sk, "Ack %u before %u:%u\n", ack, tp->snd_una, tp->snd_nxt);
-=======
-uninteresting_ack:
-	printk(KERN_ERR "received uninteresting ack\n");
-	printk(KERN_ERR "pi %d:Ack %#x out of %#x:%#x, addr "
-	       NIPQUAD_FMT "->" NIPQUAD_FMT "\n", 
-	       tp->path_index,ack, tp->snd_una, tp->snd_nxt,
-	       NIPQUAD(inet_sk(sk)->saddr),NIPQUAD(inet_sk(sk)->daddr));
-	SOCK_DEBUG(sk, "Ack %u out of %u:%u\n", ack, tp->snd_una, tp->snd_nxt);
->>>>>>> 3d882955
+	
 	return 0;
 }
 
@@ -4001,11 +3963,7 @@
  * the fast version below fails.
  */
 void tcp_parse_options(struct sk_buff *skb, struct tcp_options_received *opt_rx,
-<<<<<<< HEAD
-		       u8 **hvpp, int estab)
-=======
-		       struct multipath_options *mopt, int estab)
->>>>>>> 3d882955
+		       u8 **hvpp, struct multipath_options *mopt, int estab)
 {
 	unsigned char *ptr,*ptr8;
 	struct tcphdr *th = tcp_hdr(skb);
@@ -4080,7 +4038,7 @@
 					tcp_sack_reset(opt_rx);
 				}
 				break;
-
+				
 			case TCPOPT_SACK:
 				if ((opsize >= 
 				     (TCPOLEN_SACK_BASE + 
@@ -4101,7 +4059,6 @@
 				 */
 				break;
 #endif
-<<<<<<< HEAD
 			case TCPOPT_COOKIE:
 				/* This option is variable length.
 				 */
@@ -4126,10 +4083,6 @@
 					break;
 				}
 				break;
-			}
-=======
->>>>>>> 3d882955
-
 #ifdef CONFIG_MTCP
 			case TCPOPT_MPC:
 				if (opsize!=TCPOLEN_MPC) {
@@ -4256,16 +4209,12 @@
 static int tcp_fast_parse_options(struct sk_buff *skb, struct tcphdr *th,
 				  struct tcp_sock *tp, u8 **hvpp)
 {
-<<<<<<< HEAD
+	struct multipath_pcb* mpcb;
+	struct multipath_options *mopt;
 	/* In the spirit of fast parsing, compare doff directly to constant
 	 * values.  Because equality is used, short doff can be ignored here.
 	 */
 	if (th->doff == (sizeof(*th) / 4)) {
-=======
-	struct multipath_pcb* mpcb;
-	struct multipath_options *mopt;
-	if (th->doff == sizeof(struct tcphdr) >> 2) {
->>>>>>> 3d882955
 		tp->rx_opt.saw_tstamp = 0;
 		return 0;
 	} else if (tp->rx_opt.tstamp_ok &&
@@ -4273,9 +4222,6 @@
 		if (tcp_parse_aligned_timestamp(tp, th))
 			return 1;
 	}
-<<<<<<< HEAD
-	tcp_parse_options(skb, &tp->rx_opt, hvpp, 1);
-=======
 	mpcb = mpcb_from_tcpsock(tp);
 	if (tp->pending)
 		mpcb=mtcp_hash_find(tp->mtcp_loc_token);
@@ -4284,7 +4230,8 @@
 				__FUNCTION__, tp->mtcp_loc_token);
 	BUG_ON(!mpcb);
 	mopt=&mpcb->received_options;
-	tcp_parse_options(skb, &tp->rx_opt,mopt,1);
+	tcp_parse_options(skb, &tp->rx_opt, hvpp, mopt, 1);
+
 	if (unlikely(mpcb && tp->rx_opt.saw_mpc && is_master_sk(tp))) {
 		/*Transfer sndwnd control to the mpcb*/
 		mpcb->tp.snd_wnd=tp->snd_wnd;
@@ -4294,7 +4241,6 @@
 	}
 	if (tp->pending)
 		mpcb_put(mpcb);
->>>>>>> 3d882955
 	return 1;
 }
 
@@ -4905,16 +4851,8 @@
 
 	TCP_ECN_accept_cwr(tp, skb);
 
-<<<<<<< HEAD
 	tp->rx_opt.dsack = 0;
 
-=======
-	if (tp->rx_opt.dsack) {
-		tp->rx_opt.dsack = 0;
-		tp->rx_opt.eff_sacks = tp->rx_opt.num_sacks;
-	}
-	
->>>>>>> 3d882955
 	/*  Queue data for delivery to the user.
 	 *  Packets in sequence go to the receive queue.
 	 *  Out of sequence packets to the out_of_order_queue.
@@ -5228,14 +5166,9 @@
 	     struct sk_buff *head, struct sk_buff *tail,
 	     u32 start, u32 end)
 {
-<<<<<<< HEAD
 	struct sk_buff *skb, *n;
 	bool end_of_skbs;
 
-=======
-	struct sk_buff *skb;
-	
->>>>>>> 3d882955
 	/* First, check that queue is collapsible and find
 	 * the point where collapsing can be useful. */
 	skb = head;
@@ -5432,21 +5365,14 @@
 
 #ifndef CONFIG_MTCP
 	tcp_collapse_ofo_queue(sk);
-<<<<<<< HEAD
 	if (!skb_queue_empty(&sk->sk_receive_queue))
 		tcp_collapse(sk, &sk->sk_receive_queue,
 			     skb_peek(&sk->sk_receive_queue),
 			     NULL,
 			     tp->copied_seq, tp->rcv_nxt);
-=======
-	tcp_collapse(sk, &sk->sk_receive_queue,
-		     sk->sk_receive_queue.next,
-		     (struct sk_buff *)&sk->sk_receive_queue,
-		     tp->copied_seq, tp->rcv_nxt);
 #else
 	mtcp_update_window_clamp(tp->mpcb);
 #endif
->>>>>>> 3d882955
 	sk_mem_reclaim(sk);
 
 	if (atomic_read(&sk->sk_rmem_alloc) <= sk->sk_rcvbuf)
@@ -6423,11 +6349,8 @@
 		BUG();
 	}
 
-<<<<<<< HEAD
-	tcp_parse_options(skb, &tp->rx_opt, &hash_location, 0);
-=======
-	tcp_parse_options(skb, &tp->rx_opt,&mpcb->received_options, 0);
->>>>>>> 3d882955
+	tcp_parse_options(skb, &tp->rx_opt, &hash_location, 
+			  &mpcb->received_options, 0);
 
 	if (unlikely(mpcb && tp->rx_opt.saw_mpc && is_master_sk(tp))) {
 		/*Transfer sndwnd control to the mpcb*/
@@ -6510,10 +6433,6 @@
 		/* RFC1323: The window in SYN & SYN/ACK segments is
 		 * never scaled.
 		 */
-<<<<<<< HEAD
-		tp->snd_wnd = ntohs(th->window);
-		tcp_init_wl(tp, TCP_SKB_CB(skb)->seq);
-=======
 		if (tp->mpc && tp->mpcb) {
 			tp->mpcb->tp.snd_wnd = ntohs(th->window);
 			tcp_init_wl(&tp->mpcb->tp, tp->mpcb->tp.rcv_nxt);
@@ -6522,7 +6441,6 @@
 			tp->snd_wnd = ntohs(th->window);
 			tcp_init_wl(tp, TCP_SKB_CB(skb)->seq);
 		}
->>>>>>> 3d882955
 
 		if (!tp->rx_opt.wscale_ok) {
 			tp->rx_opt.snd_wscale = tp->rx_opt.rcv_wscale = 0;
@@ -6818,11 +6736,6 @@
 						      SOCK_WAKE_IO, POLL_OUT);
 
 				tp->snd_una = TCP_SKB_CB(skb)->ack_seq;
-<<<<<<< HEAD
-				tp->snd_wnd = ntohs(th->window) <<
-					      tp->rx_opt.snd_wscale;
-				tcp_init_wl(tp, TCP_SKB_CB(skb)->seq);
-=======
 				if (tp->mpc && tp->mpcb) {
 					tp->mpcb->tp.snd_wnd = 
 						ntohs(th->window) <<
@@ -6835,7 +6748,6 @@
 						tp->rx_opt.snd_wscale;
 					tcp_init_wl(tp, TCP_SKB_CB(skb)->seq);
 				}
->>>>>>> 3d882955
 
 				/* tcp_ack considers this ACK as duplicate
 				 * and does not calculate rtt.
