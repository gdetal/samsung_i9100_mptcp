--- conflicted
+++ resolved
@@ -3699,14 +3699,6 @@
 					       "found, using sock struct\n");
 					break;
 				}
-<<<<<<< HEAD
-				if (!mopt->list_rcvd) {
-					printk(KERN_ERR "setting num_addr4"
-					       "to 0\n");
-					mopt->num_addr4=mopt->num_addr6=0;
-				}
-=======
->>>>>>> e8368659
 				
 				for (ptr8=ptr; ptr8<ptr+opsize-2;) {
 					if ((*(ptr8+1))>>4==4) {
