/*
 * INET		An implementation of the TCP/IP protocol suite for the LINUX
 *		operating system.  INET is implemented using the  BSD Socket
 *		interface as the means of communication with the user level.
 *
 *		Implementation of the Transmission Control Protocol(TCP).
 *
 * Authors:	Ross Biro
 *		Fred N. van Kempen, <waltje@uWalt.NL.Mugnet.ORG>
 *		Mark Evans, <evansmp@uhura.aston.ac.uk>
 *		Corey Minyard <wf-rch!minyard@relay.EU.net>
 *		Florian La Roche, <flla@stud.uni-sb.de>
 *		Charles Hedrick, <hedrick@klinzhai.rutgers.edu>
 *		Linus Torvalds, <torvalds@cs.helsinki.fi>
 *		Alan Cox, <gw4pts@gw4pts.ampr.org>
 *		Matthew Dillon, <dillon@apollo.west.oic.com>
 *		Arnt Gulbrandsen, <agulbra@nvg.unit.no>
 *		Jorge Cwik, <jorge@laser.satlink.net>
 */

/*
 * Changes:	Pedro Roque	:	Retransmit queue handled by TCP.
 *				:	Fragmentation on mtu decrease
 *				:	Segment collapse on retransmit
 *				:	AF independence
 *
 *		Linus Torvalds	:	send_delayed_ack
 *		David S. Miller	:	Charge memory using the right skb
 *					during syn/ack processing.
 *		David S. Miller :	Output engine completely rewritten.
 *		Andrea Arcangeli:	SYNACK carry ts_recent in tsecr.
 *		Cacophonix Gaul :	draft-minshall-nagle-01
 *		J Hadi Salim	:	ECN support
 *
 */

#include <net/tcp.h>
#include <net/ipv6.h>

#include <linux/compiler.h>
#include <linux/gfp.h>
#include <linux/module.h>
#include <linux/tcp_probe.h>

/* People can turn this off for buggy TCP's found in printers etc. */
int sysctl_tcp_retrans_collapse __read_mostly = 1;

/* People can turn this on to work with those rare, broken TCPs that
 * interpret the window field as a signed quantity.
 */
int sysctl_tcp_workaround_signed_windows __read_mostly = 0;

/* This limits the percentage of the congestion window which we
 * will allow a single TSO frame to consume.  Building TSO frames
 * which are too large can cause TCP streams to be bursty.
 */
int sysctl_tcp_tso_win_divisor __read_mostly = 3;

int sysctl_tcp_mtu_probing __read_mostly = 0;
int sysctl_tcp_base_mss __read_mostly = TCP_BASE_MSS;

/* By default, RFC2861 behavior.  */
int sysctl_tcp_slow_start_after_idle __read_mostly = 1;

int sysctl_tcp_cookie_size __read_mostly = 0; /* TCP_COOKIE_MAX */
EXPORT_SYMBOL_GPL(sysctl_tcp_cookie_size);


/* Account for new data that has been sent to the network. */
static void tcp_event_new_data_sent(struct sock *sk, struct sk_buff *skb)
{
	struct tcp_sock *tp = tcp_sk(sk);
	unsigned int prior_packets = tp->packets_out;
	int meta_sk=is_meta_tp(tp);

	BUG_ON(tcp_send_head(sk)!=skb);
	tcp_advance_send_head(sk, skb);
	tp->snd_nxt = meta_sk?TCP_SKB_CB(skb)->end_data_seq:
		TCP_SKB_CB(skb)->end_seq;

	/* Don't override Nagle indefinitely with F-RTO */
	if (tp->frto_counter == 2)
		tp->frto_counter = 3;

	tp->packets_out += tcp_skb_pcount(skb);
	if (!prior_packets && !meta_sk) {
		tcpprobe_logmsg(sk,"setting RTO to %d ms",
				inet_csk(sk)->icsk_rto*1000/HZ);
		inet_csk_reset_xmit_timer(sk, ICSK_TIME_RETRANS,
					  inet_csk(sk)->icsk_rto, TCP_RTO_MAX);
	}
}

/* SND.NXT, if window was not shrunk.
 * If window has been shrunk, what should we make? It is not clear at all.
 * Using SND.UNA we will fail to open window, SND.NXT is out of window. :-(
 * Anything in between SND.UNA...SND.UNA+SND.WND also can be already
 * invalid. OK, let's make this for now:
 */
static inline __u32 tcp_acceptable_seq(struct sock *sk)
{
	struct tcp_sock *tp = tcp_sk(sk);

	/*We do not call tcp_wnd_end(..,1) here,
	  because even when MPTCP is used,
	  we exceptionnaly want here to consider the send window as related to
	  the seqnums, not the dataseqs. The reason is that we have no dataseq
	  nums in non-data segments (this function is only called for the
	  construction of non-data segments, e.g. acks), and the dataseq is now
	  the only field that can be checked by the receiver. The seqnum we
	  choose here ensure that we are accepted as well by middleboxes
	  that are not aware of MPTCP stuff.*/

	if (!before(tcp_wnd_end(tp,0), tp->snd_nxt))
		return tp->snd_nxt;
	else
		return tcp_wnd_end(tp,0);
}

/* Calculate mss to advertise in SYN segment.
 * RFC1122, RFC1063, draft-ietf-tcpimpl-pmtud-01 state that:
 *
 * 1. It is independent of path mtu.
 * 2. Ideally, it is maximal possible segment size i.e. 65535-40.
 * 3. For IPv4 it is reasonable to calculate it from maximal MTU of
 *    attached devices, because some buggy hosts are confused by
 *    large MSS.
 * 4. We do not make 3, we advertise MSS, calculated from first
 *    hop device mtu, but allow to raise it to ip_rt_min_advmss.
 *    This may be overridden via information stored in routing table.
 * 5. Value 65535 for MSS is valid in IPv6 and means "as large as possible,
 *    probably even Jumbo".
 */
static __u16 tcp_advertise_mss(struct sock *sk)
{
	struct tcp_sock *tp = tcp_sk(sk);
	struct dst_entry *dst = __sk_dst_get(sk);
	int mss = tp->advmss;

	if (dst) {
		unsigned int metric = dst_metric_advmss(dst);

		if (metric < mss) {
			mss = metric;
			tp->advmss = mss;
		}
	}

	return (__u16)mss;
}

/* RFC2861. Reset CWND after idle period longer RTO to "restart window".
 * This is the first part of cwnd validation mechanism. */
static void tcp_cwnd_restart(struct sock *sk, struct dst_entry *dst)
{
	struct tcp_sock *tp = tcp_sk(sk);
	s32 delta = tcp_time_stamp - tp->lsndtime;
	u32 restart_cwnd = tcp_init_cwnd(tp, dst);
	u32 cwnd = tp->snd_cwnd;

	tcp_ca_event(sk, CA_EVENT_CWND_RESTART);

	tp->snd_ssthresh = tcp_current_ssthresh(sk);
	restart_cwnd = min(restart_cwnd, cwnd);

	while ((delta -= inet_csk(sk)->icsk_rto) > 0 && cwnd > restart_cwnd)
		cwnd >>= 1;
	tp->snd_cwnd = max(cwnd, restart_cwnd);
	tp->snd_cwnd_stamp = tcp_time_stamp;
	tp->snd_cwnd_used = 0;
}

/* Congestion state accounting after a packet has been sent. */
static void tcp_event_data_sent(struct tcp_sock *tp,
				struct sk_buff *skb, struct sock *sk)
{
	struct inet_connection_sock *icsk = inet_csk(sk);
	const u32 now = tcp_time_stamp;

	if (sysctl_tcp_slow_start_after_idle &&
	    (!tp->packets_out && (s32)(now - tp->lsndtime) > icsk->icsk_rto))
		tcp_cwnd_restart(sk, __sk_dst_get(sk));

	tp->lsndtime = now;

	/* If it is a reply for ato after last received
	 * packet, enter pingpong mode.
	 */
	if ((u32)(now - icsk->icsk_ack.lrcvtime) < icsk->icsk_ack.ato)
		icsk->icsk_ack.pingpong = 1;
}

/* Account for an ACK we sent. */
static inline void tcp_event_ack_sent(struct sock *sk, unsigned int pkts)
{
	tcp_dec_quickack_mode(sk, pkts);
	inet_csk_clear_xmit_timer(sk, ICSK_TIME_DACK);
}

/* Determine a window scaling and initial window to offer.
 * Based on the assumption that the given amount of space
 * will be offered. Store the results in the tp structure.
 * NOTE: for smooth operation initial space offering should
 * be a multiple of mss if possible. We assume here that mss >= 1.
 * This MUST be enforced by all callers.
 */
void tcp_select_initial_window(int __space, __u32 mss,
			       __u32 *rcv_wnd, __u32 *window_clamp,
			       int wscale_ok, __u8 *rcv_wscale,
			       __u32 init_rcv_wnd)
{
	unsigned int space = (__space < 0 ? 0 : __space);

	/* If no clamp set the clamp to the max possible scaled window */
	if (*window_clamp == 0)
		(*window_clamp) = (65535 << 14);
	space = min(*window_clamp, space);

	/* Quantize space offering to a multiple of mss if possible. */
	if (space > mss)
		space = (space / mss) * mss;

	/* NOTE: offering an initial window larger than 32767
	 * will break some buggy TCP stacks. If the admin tells us
	 * it is likely we could be speaking with such a buggy stack
	 * we will truncate our initial window offering to 32K-1
	 * unless the remote has sent us a window scaling option,
	 * which we interpret as a sign the remote TCP is not
	 * misinterpreting the window field as a signed quantity.
	 */
	if (sysctl_tcp_workaround_signed_windows)
		(*rcv_wnd) = min(space, MAX_TCP_WINDOW);
	else
		(*rcv_wnd) = space;

	(*rcv_wscale) = 0;
	if (wscale_ok) {
		/* Set window scaling on max possible window
		 * See RFC1323 for an explanation of the limit to 14
		 */
		space = max_t(u32, sysctl_tcp_rmem[2], sysctl_rmem_max);
		space = min_t(u32, space, *window_clamp);
		while (space > 65535 && (*rcv_wscale) < 14) {
			space >>= 1;
			(*rcv_wscale)++;
		}
	}

	/* Set initial window to a value enough for senders starting with
	 * initial congestion window of TCP_DEFAULT_INIT_RCVWND. Place
	 * a limit on the initial window when mss is larger than 1460.
	 */
	if (mss > (1 << *rcv_wscale)) {
		int init_cwnd = TCP_DEFAULT_INIT_RCVWND;
		if (mss > 1460)
			init_cwnd =
			max_t(u32, (1460 * TCP_DEFAULT_INIT_RCVWND) / mss, 2);
		/* when initializing use the value from init_rcv_wnd
		 * rather than the default from above
		 */
		if (init_rcv_wnd)
			*rcv_wnd = min(*rcv_wnd, init_rcv_wnd * mss);
		else
			*rcv_wnd = min(*rcv_wnd, init_cwnd * mss);
	}

	/* Set the clamp no higher than max representable value */
	(*window_clamp) = min(65535U << (*rcv_wscale), *window_clamp);
}
EXPORT_SYMBOL(tcp_select_initial_window);

/* Chose a new window to advertise, update state in tcp_sock for the
 * socket, and return result with RFC1323 scaling applied.  The return
 * value can be stuffed directly into th->window for an outgoing
 * frame.
 */
static u16 tcp_select_window(struct sock *sk)
{
	struct tcp_sock *tp = tcp_sk(sk), *tmp_tp;
	struct sock *tmp_sk;
	u32 cur_win = tcp_receive_window(tp);
	u32 new_win = __tcp_select_window(sk);

	BUG_ON(is_meta_sk(sk));

	/* Never shrink the offered window */
	if (new_win < cur_win) {
		/* Danger Will Robinson!
		 * Don't update rcv_wup/rcv_wnd here or else
		 * we will not be able to advertise a zero
		 * window in time.  --DaveM
		 *
		 * Relax Will Robinson.
		 */
		new_win = ALIGN(cur_win, 1 << tp->rx_opt.rcv_wscale);
	}
	if (tp->mpcb && tp->mpc) {
		struct tcp_sock *meta_tp = (struct tcp_sock *) (tp->mpcb);
		meta_tp->rcv_wnd = new_win;
		meta_tp->rcv_wup = meta_tp->rcv_nxt;

		/* The receive-window is the same for all the subflows */
		mtcp_for_each_sk(tp->mpcb, tmp_sk, tmp_tp) {
			tmp_tp->rcv_wnd = new_win;
		}
		/* the subsock rcv_wup must still be updated,
		 * because it is used to decide when to echo the timestamp
		 * and when to delay the acks */
		tp->rcv_wup = tp->rcv_nxt;
	} else {
		tp->rcv_wnd = new_win;
		tp->rcv_wup = tp->rcv_nxt;
	}

	/* Make sure we do not exceed the maximum possible
	 * scaled window.
	 */
	if (!tp->rx_opt.rcv_wscale && sysctl_tcp_workaround_signed_windows)
		new_win = min(new_win, MAX_TCP_WINDOW);
	else
		new_win = min(new_win, (65535U << tp->rx_opt.rcv_wscale));

	/* RFC1323 scaling applied */
	new_win >>= tp->rx_opt.rcv_wscale;

	/* If we advertise zero window, disable fast path. */
	if (new_win == 0)
		tp->pred_flags = 0;

	sk->sk_debug=0;
	return new_win;
}

/* Packet ECN state for a SYN-ACK */
static inline void TCP_ECN_send_synack(struct tcp_sock *tp, struct sk_buff *skb)
{
	TCP_SKB_CB(skb)->flags &= ~TCPHDR_CWR;
	if (!(tp->ecn_flags & TCP_ECN_OK))
		TCP_SKB_CB(skb)->flags &= ~TCPHDR_ECE;
}

/* Packet ECN state for a SYN.  */
static inline void TCP_ECN_send_syn(struct sock *sk, struct sk_buff *skb)
{
	struct tcp_sock *tp = tcp_sk(sk);

	tp->ecn_flags = 0;
	if (sysctl_tcp_ecn == 1) {
		TCP_SKB_CB(skb)->flags |= TCPHDR_ECE | TCPHDR_CWR;
		tp->ecn_flags = TCP_ECN_OK;
	}
}

static __inline__ void
TCP_ECN_make_synack(struct request_sock *req, struct tcphdr *th)
{
	if (inet_rsk(req)->ecn_ok)
		th->ece = 1;
}

/* Set up ECN state for a packet on a ESTABLISHED socket that is about to
 * be sent.
 */
static inline void TCP_ECN_send(struct sock *sk, struct sk_buff *skb,
				int tcp_header_len)
{
	struct tcp_sock *tp = tcp_sk(sk);

	if (tp->ecn_flags & TCP_ECN_OK) {
		/* Not-retransmitted data segment: set ECT and inject CWR. */
		if (skb->len != tcp_header_len &&
		    !before(TCP_SKB_CB(skb)->seq, tp->snd_nxt)) {
			INET_ECN_xmit(sk);
			if (tp->ecn_flags & TCP_ECN_QUEUE_CWR) {
				tp->ecn_flags &= ~TCP_ECN_QUEUE_CWR;
				tcp_hdr(skb)->cwr = 1;
				skb_shinfo(skb)->gso_type |= SKB_GSO_TCP_ECN;
			}
		} else {
			/* ACK or retransmitted segment: clear ECT|CE */
			INET_ECN_dontxmit(sk);
		}
		if (tp->ecn_flags & TCP_ECN_DEMAND_CWR)
			tcp_hdr(skb)->ece = 1;
	}
}

/* Constructs common control bits of non-data skb. If SYN/FIN is present,
 * auto increment end seqno.
 */
void tcp_init_nondata_skb(struct sk_buff *skb, u32 seq, u8 flags)
{
	skb->ip_summed = CHECKSUM_PARTIAL;
	skb->csum = 0;

	TCP_SKB_CB(skb)->flags = flags;
	TCP_SKB_CB(skb)->sacked = 0;

	skb_shinfo(skb)->gso_segs = 1;
	skb_shinfo(skb)->gso_size = 0;
	skb_shinfo(skb)->gso_type = 0;

	TCP_SKB_CB(skb)->seq = seq;
	if (flags & (TCPHDR_SYN | TCPHDR_FIN))
		seq++;
	TCP_SKB_CB(skb)->end_seq = seq;
}

static inline int tcp_urg_mode(const struct tcp_sock *tp)
{
	return tp->snd_una != tp->snd_up;
}

/* The sysctl int routines are generic, so check consistency here.
 */
static u8 tcp_cookie_size_check(u8 desired)
{
	int cookie_size;

	if (desired > 0)
		/* previously specified */
		return desired;

	cookie_size = ACCESS_ONCE(sysctl_tcp_cookie_size);
	if (cookie_size <= 0)
		/* no default specified */
		return 0;

	if (cookie_size <= TCP_COOKIE_MIN)
		/* value too small, specify minimum */
		return TCP_COOKIE_MIN;

	if (cookie_size >= TCP_COOKIE_MAX)
		/* value too large, specify maximum */
		return TCP_COOKIE_MAX;

	if (cookie_size & 1)
		/* 8-bit multiple, illegal, fix it */
		cookie_size++;

	return (u8)cookie_size;
}

/* Write previously computed TCP options to the packet.
 *
 * Beware: Something in the Internet is very sensitive to the ordering of
 * TCP options, we learned this through the hard way, so be careful here.
 * Luckily we can at least blame others for their non-compliance but from
 * inter-operatibility perspective it seems that we're somewhat stuck with
 * the ordering which we have been using if we want to keep working with
 * those broken things (not that it currently hurts anybody as there isn't
 * particular reason why the ordering would need to be changed).
 *
 * At least SACK_PERM as the first option is known to lead to a disaster
 * (but it may well be that other scenarios fail similarly).
 */
void tcp_options_write(__be32 *ptr, struct tcp_sock *tp,
		       struct tcp_out_options *opts)
{
	u8 options = opts->options;	/* mungable copy */

	/* Having both authentication and cookies for security is redundant,
	 * and there's certainly not enough room.  Instead, the cookie-less
	 * extension variant is proposed.
	 *
	 * Consider the pessimal case with authentication.  The options
	 * could look like:
	 *   COOKIE|MD5(20) + MSS(4) + SACK|TS(12) + WSCALE(4) == 40
	 */
	if (unlikely(OPTION_MD5 & options)) {
		if (unlikely(OPTION_COOKIE_EXTENSION & options)) {
			*ptr++ = htonl((TCPOPT_COOKIE << 24) |
				       (TCPOLEN_COOKIE_BASE << 16) |
				       (TCPOPT_MD5SIG << 8) |
				       TCPOLEN_MD5SIG);
		} else {
			*ptr++ = htonl((TCPOPT_NOP << 24) |
				       (TCPOPT_NOP << 16) |
				       (TCPOPT_MD5SIG << 8) |
				       TCPOLEN_MD5SIG);
		}
		options &= ~OPTION_COOKIE_EXTENSION;
		/* overload cookie hash location */
		opts->hash_location = (__u8 *)ptr;
		ptr += 4;
	}

	if (unlikely(opts->mss)) {
		*ptr++ = htonl((TCPOPT_MSS << 24) |
			       (TCPOLEN_MSS << 16) |
			       opts->mss);
	}

	if (likely(OPTION_TS & options)) {
		if (unlikely(OPTION_SACK_ADVERTISE & options)) {
			*ptr++ = htonl((TCPOPT_SACK_PERM << 24) |
				       (TCPOLEN_SACK_PERM << 16) |
				       (TCPOPT_TIMESTAMP << 8) |
				       TCPOLEN_TIMESTAMP);
			options &= ~OPTION_SACK_ADVERTISE;
		} else {
			*ptr++ = htonl((TCPOPT_NOP << 24) |
				       (TCPOPT_NOP << 16) |
				       (TCPOPT_TIMESTAMP << 8) |
				       TCPOLEN_TIMESTAMP);
		}
		*ptr++ = htonl(opts->tsval);
		*ptr++ = htonl(opts->tsecr);
	}

	/* Specification requires after timestamp, so do it now.
	 *
	 * Consider the pessimal case without authentication.  The options
	 * could look like:
	 *   MSS(4) + SACK|TS(12) + COOKIE(20) + WSCALE(4) == 40
	 */
	if (unlikely(OPTION_COOKIE_EXTENSION & options)) {
		__u8 *cookie_copy = opts->hash_location;
		u8 cookie_size = opts->hash_size;

		/* 8-bit multiple handled in tcp_cookie_size_check() above,
		 * and elsewhere.
		 */
		if (0x2 & cookie_size) {
			__u8 *p = (__u8 *)ptr;

			/* 16-bit multiple */
			*p++ = TCPOPT_COOKIE;
			*p++ = TCPOLEN_COOKIE_BASE + cookie_size;
			*p++ = *cookie_copy++;
			*p++ = *cookie_copy++;
			ptr++;
			cookie_size -= 2;
		} else {
			/* 32-bit multiple */
			*ptr++ = htonl(((TCPOPT_NOP << 24) |
					(TCPOPT_NOP << 16) |
					(TCPOPT_COOKIE << 8) |
					TCPOLEN_COOKIE_BASE) +
				       cookie_size);
		}

		if (cookie_size > 0) {
			memcpy(ptr, cookie_copy, cookie_size);
			ptr += (cookie_size / 4);
		}
	}

	if (unlikely(OPTION_SACK_ADVERTISE & options)) {
		*ptr++ = htonl((TCPOPT_NOP << 24) |
			       (TCPOPT_NOP << 16) |
			       (TCPOPT_SACK_PERM << 8) |
			       TCPOLEN_SACK_PERM);
	}

	if (unlikely(OPTION_WSCALE & options)) {
		*ptr++ = htonl((TCPOPT_NOP << 24) |
			       (TCPOPT_WINDOW << 16) |
			       (TCPOLEN_WINDOW << 8) |
			       opts->ws);
	}

	if (unlikely(opts->num_sack_blocks)) {
		struct tcp_sack_block *sp = tp->rx_opt.dsack ?
			tp->duplicate_sack : tp->selective_acks;
		int this_sack;

		*ptr++ = htonl((TCPOPT_NOP  << 24) |
			       (TCPOPT_NOP  << 16) |
			       (TCPOPT_SACK <<  8) |
			       (TCPOLEN_SACK_BASE + (opts->num_sack_blocks *
						     TCPOLEN_SACK_PERBLOCK)));

		for (this_sack = 0; this_sack < opts->num_sack_blocks;
		     ++this_sack) {
			*ptr++ = htonl(sp[this_sack].start_seq);
			*ptr++ = htonl(sp[this_sack].end_seq);
		}

		tp->rx_opt.dsack = 0;
	}
#ifdef CONFIG_MTCP
	if (unlikely(OPTION_MP_CAPABLE & opts->options)) {
		struct mp_capable *mpc;
		__u8 *p8 = (__u8 *) ptr;

		*p8++ = TCPOPT_MPTCP;
		*p8++ = MPTCP_SUB_LEN_CAPABLE;
		mpc = (struct mp_capable *) p8;

		mpc->sub = MPTCP_SUB_CAPABLE;
		mpc->ver = 0;
		mpc->c = 0;
		mpc->rsv = 0;
		mpc->s = 1;

		ptr++;
		*ptr++ = htonl(opts->token);
	}

#ifdef CONFIG_MTCP_PM
	if (unlikely(OPTION_ADD_ADDR & opts->options)) {
		struct mp_add_addr *mpadd;
		__u8 *p8 = (__u8 *) ptr;

		*p8++ = TCPOPT_MPTCP;
		*p8++ = MPTCP_SUB_LEN_ADD_ADDR;
		mpadd = (struct mp_add_addr *) p8;

		mpadd->sub = MPTCP_SUB_ADD_ADDR;
		mpadd->ipver = 4;
		mpadd->addr_id = opts->addr4->id;
		p8 += 2;
		*((__be32 *) p8) = opts->addr4->addr.s_addr;
		p8 += sizeof(struct in_addr);

		ptr = (__be32 *) p8;
	}
#endif /* CONFIG_MTCP_PM */
	if (unlikely(OPTION_MP_JOIN & opts->options)) {
		struct mp_join *mpj;
		__u8 *p8 = (__u8 *) ptr;

		*p8++ = TCPOPT_MPTCP;
		*p8++ = MPTCP_SUB_LEN_JOIN;
		mpj = (struct mp_join *) p8;

		mpj->sub = MPTCP_SUB_JOIN;
		mpj->rsv = 0;
		mpj->b = 0;
		mpj->addr_id = opts->addr_id;

		ptr++;
		*ptr++ = htonl(opts->token);
	}
	if (OPTION_DSN_MAP & opts->options ||
	    OPTION_DATA_ACK & opts->options ||
	    OPTION_DATA_FIN & opts->options) {
		struct mp_dss *mdss;
		__u8 *p8 = (__u8 *) ptr;

		*p8++ = TCPOPT_MPTCP;
		*p8++ = MPTCP_SUB_LEN_DSS +
			((OPTION_DSN_MAP & opts->options) ? MPTCP_SUB_LEN_SEQ : 0) +
			((OPTION_DATA_ACK & opts->options) ? MPTCP_SUB_LEN_ACK : 0);
		mdss = (struct mp_dss *) p8;

		mdss->sub = MPTCP_SUB_DSS;
		mdss->rsv1 = 0;
		mdss->rsv2 = 0;
		mdss->F = (OPTION_DATA_FIN & opts->options ? 1 : 0);
		mdss->M = (OPTION_DSN_MAP & opts->options ? 1 : 0);
		mdss->A = (OPTION_DATA_ACK & opts->options ? 1 : 0);

		ptr++;
		if (OPTION_DATA_ACK & opts->options)
			*ptr++ = htonl(opts->data_ack);
		if (OPTION_DSN_MAP & opts->options) {
			*ptr++ = htonl(opts->data_seq);
			*ptr++ = htonl(opts->sub_seq);
			*ptr++ = htonl((opts->data_len << 16) |
					(TCPOPT_NOP << 8) |
					(TCPOPT_NOP));
		}
	}
#endif
}

/* Compute TCP options for SYN packets. This is not the final
 * network wire format yet.
 */
static unsigned tcp_syn_options(struct sock *sk, struct sk_buff *skb,
				struct tcp_out_options *opts,
				struct tcp_md5sig_key **md5)
{
	struct tcp_sock *tp = tcp_sk(sk);
	struct tcp_cookie_values *cvp = tp->cookie_values;
	unsigned remaining = MAX_TCP_OPTION_SPACE;
	u8 cookie_size = (!tp->rx_opt.cookie_out_never && cvp != NULL) ?
			 tcp_cookie_size_check(cvp->cookie_desired) :
			 0;

#ifdef CONFIG_TCP_MD5SIG
	*md5 = tp->af_specific->md5_lookup(sk, sk);
	if (*md5) {
		opts->options |= OPTION_MD5;
		remaining -= TCPOLEN_MD5SIG_ALIGNED;
	}
#else
	*md5 = NULL;
#endif

	/* We always get an MSS option.  The option bytes which will be seen in
	 * normal data packets should timestamps be used, must be in the MSS
	 * advertised.  But we subtract them from tp->mss_cache so that
	 * calculations in tcp_sendmsg are simpler etc.  So account for this
	 * fact here if necessary.  If we don't do this correctly, as a
	 * receiver we won't recognize data packets as being full sized when we
	 * should, and thus we won't abide by the delayed ACK rules correctly.
	 * SACKs don't matter, we never delay an ACK when we have any of those
	 * going out.  */
	opts->mss = tcp_advertise_mss(sk);
	remaining -= TCPOLEN_MSS_ALIGNED;

	if (likely(sysctl_tcp_timestamps && *md5 == NULL)) {
		opts->options |= OPTION_TS;
		opts->tsval = TCP_SKB_CB(skb)->when;
		opts->tsecr = tp->rx_opt.ts_recent;
		remaining -= TCPOLEN_TSTAMP_ALIGNED;
	}
	if (likely(sysctl_tcp_window_scaling)) {
		opts->ws = tp->rx_opt.rcv_wscale;
		opts->options |= OPTION_WSCALE;
		remaining -= TCPOLEN_WSCALE_ALIGNED;
	}
	if (likely(sysctl_tcp_sack)) {
		opts->options |= OPTION_SACK_ADVERTISE;
		if (unlikely(!(OPTION_TS & opts->options)))
			remaining -= TCPOLEN_SACKPERM_ALIGNED;
	}
#ifdef CONFIG_MTCP
	if (!do_mptcp(sk))
		goto nomptcp;
	if (is_master_sk(tp)) {
		struct multipath_pcb *mpcb = mpcb_from_tcpsock(tp);

		opts->options |= OPTION_MP_CAPABLE;
		remaining -= MPTCP_SUB_LEN_CAPABLE_ALIGN;
		opts->token = loc_token(mpcb);

		/* We arrive here either when sending a SYN or a
		 * SYN+ACK when in SYN_SENT state (that is, tcp_synack_options
		 * is only called for syn+ack replied by a server, while this
		 * function is called when SYNs are sent by both parties and
		 * are crossed)
		 * Due to this possibility, a slave subsocket may arrive here,
		 * and does not need to set the dataseq options, since
		 * there is no data in the segment
		 */
		BUG_ON(!mpcb);
	} else {
		struct multipath_pcb *mpcb = mpcb_from_tcpsock(tp);
		opts->options |= OPTION_MP_JOIN;
		remaining -= MPTCP_SUB_LEN_JOIN_ALIGN;
		opts->token = tp->rx_opt.mtcp_rem_token;
		opts->addr_id = mtcp_get_loc_addrid(mpcb, tp->path_index);
	}
nomptcp:
#endif /* CONFIG_MTCP */

	/* Note that timestamps are required by the specification.
	 *
	 * Odd numbers of bytes are prohibited by the specification, ensuring
	 * that the cookie is 16-bit aligned, and the resulting cookie pair is
	 * 32-bit aligned.
	 */
	if (*md5 == NULL &&
	    (OPTION_TS & opts->options) &&
	    cookie_size > 0) {
		int need = TCPOLEN_COOKIE_BASE + cookie_size;

		if (0x2 & need) {
			/* 32-bit multiple */
			need += 2; /* NOPs */

			if (need > remaining) {
				/* try shrinking cookie to fit */
				cookie_size -= 2;
				need -= 4;
			}
		}
		while (need > remaining && TCP_COOKIE_MIN <= cookie_size) {
			cookie_size -= 4;
			need -= 4;
		}
		if (TCP_COOKIE_MIN <= cookie_size) {
			opts->options |= OPTION_COOKIE_EXTENSION;
			opts->hash_location = (__u8 *)&cvp->cookie_pair[0];
			opts->hash_size = cookie_size;

			/* Remember for future incarnations. */
			cvp->cookie_desired = cookie_size;

			if (cvp->cookie_desired != cvp->cookie_pair_size) {
				/* Currently use random bytes as a nonce,
				 * assuming these are completely unpredictable
				 * by hostile users of the same system.
				 */
				get_random_bytes(&cvp->cookie_pair[0],
						 cookie_size);
				cvp->cookie_pair_size = cookie_size;
			}

			remaining -= need;
		}
	}
	return MAX_TCP_OPTION_SPACE - remaining;
}

/* Set up TCP options for SYN-ACKs. */
static unsigned tcp_synack_options(struct sock *sk,
				   struct request_sock *req,
				   unsigned mss, struct sk_buff *skb,
				   struct tcp_out_options *opts,
				   struct tcp_md5sig_key **md5,
				   struct tcp_extend_values *xvp)
{
	struct inet_request_sock *ireq = inet_rsk(req);
	unsigned remaining = MAX_TCP_OPTION_SPACE;
	u8 cookie_plus = (xvp != NULL && !xvp->cookie_out_never) ?
		xvp->cookie_plus :
		0;

#ifdef CONFIG_TCP_MD5SIG
	*md5 = tcp_rsk(req)->af_specific->md5_lookup(sk, req);
	if (*md5) {
		opts->options |= OPTION_MD5;
		remaining -= TCPOLEN_MD5SIG_ALIGNED;

		/* We can't fit any SACK blocks in a packet with MD5 + TS
		 * options. There was discussion about disabling SACK
		 * rather than TS in order to fit in better with old,
		 * buggy kernels, but that was deemed to be unnecessary.
		 */
		ireq->tstamp_ok &= !ireq->sack_ok;
	}
#else
	*md5 = NULL;
#endif

	/* We always send an MSS option. */
	opts->mss = mss;
	remaining -= TCPOLEN_MSS_ALIGNED;

	if (likely(ireq->wscale_ok)) {
		opts->ws = ireq->rcv_wscale;
		opts->options |= OPTION_WSCALE;
		remaining -= TCPOLEN_WSCALE_ALIGNED;
	}
	if (likely(ireq->tstamp_ok)) {
		opts->options |= OPTION_TS;
		opts->tsval = TCP_SKB_CB(skb)->when;
		opts->tsecr = req->ts_recent;
		remaining -= TCPOLEN_TSTAMP_ALIGNED;
	}
	if (likely(ireq->sack_ok)) {
		opts->options |= OPTION_SACK_ADVERTISE;
		if (unlikely(!ireq->tstamp_ok))
			remaining -= TCPOLEN_SACKPERM_ALIGNED;
	}

	/* Similar rationale to tcp_syn_options() applies here, too.
	 * If the <SYN> options fit, the same options should fit now!
	 */
	if (*md5 == NULL &&
	    ireq->tstamp_ok &&
	    cookie_plus > TCPOLEN_COOKIE_BASE) {
		int need = cookie_plus; /* has TCPOLEN_COOKIE_BASE */

		if (0x2 & need) {
			/* 32-bit multiple */
			need += 2; /* NOPs */
		}
		if (need <= remaining) {
			opts->options |= OPTION_COOKIE_EXTENSION;
			opts->hash_size = cookie_plus - TCPOLEN_COOKIE_BASE;
			remaining -= need;
		} else {
			/* There's no error return, so flag it. */
			xvp->cookie_out_never = 1; /* true */
			opts->hash_size = 0;
		}
	}

	if (unlikely(req->saw_mpc)) {
		opts->options |= OPTION_MP_CAPABLE;
		remaining -= MPTCP_SUB_LEN_CAPABLE_ALIGN;
		opts->token = req->mtcp_loc_token;
	}

	return MAX_TCP_OPTION_SPACE - remaining;
}

/* Compute TCP options for ESTABLISHED sockets. This is not the
 * final wire format yet.
 *
 * If skb is NULL, then we are evaluating the MSS, thus, we take into account
 * ALL potential options. */
static unsigned tcp_established_options(struct sock *sk, struct sk_buff *skb,
					struct tcp_out_options *opts,
					struct tcp_md5sig_key **md5) {
	struct tcp_skb_cb *tcb = skb ? TCP_SKB_CB(skb) : NULL;
	struct tcp_sock *tp = tcp_sk(sk);
	unsigned size = 0;
	unsigned int eff_sacks;
#ifdef CONFIG_MTCP
	struct multipath_pcb *mpcb;
	int release_mpcb=0;
#endif

#ifdef CONFIG_TCP_MD5SIG
	*md5 = tp->af_specific->md5_lookup(sk, sk);
	if (unlikely(*md5)) {
		opts->options |= OPTION_MD5;
		size += TCPOLEN_MD5SIG_ALIGNED;
	}
#else
	*md5 = NULL;
#endif

	if (likely(tp->rx_opt.tstamp_ok)) {
		opts->options |= OPTION_TS;
		opts->tsval = tcb ? tcb->when : 0;
		opts->tsecr = tp->rx_opt.ts_recent;
		size += TCPOLEN_TSTAMP_ALIGNED;
	}

#ifdef CONFIG_MTCP
	mpcb = tp->mpcb;
	if (tp->pending && !is_master_sk(tp) && tp->mpc) {
		mpcb = mtcp_hash_find(tp->mtcp_loc_token);
		if (!mpcb) {
			printk(KERN_ERR "mpcb not found, token %#x,"
			       "master_sk:%d,pending:%d, %pI4->%pI4\n",
			       tp->mtcp_loc_token,is_master_sk(tp),
			       tp->pending, &inet_sk(sk)->inet_saddr,
			       &inet_sk(sk)->inet_daddr);
			BUG();
		} else {
			release_mpcb = 1;
		}
	}

	if (tp->mpc) {
		int dss = 0;

		if (1 /* && data to ack */) {
			dss = 1;

			opts->data_ack = (tp->pending && is_master_sk(tp))?
						tp->rcv_nxt - tp->rcv_isn - 1 :
						mpcb->tp.rcv_nxt;
			opts->options |= OPTION_DATA_ACK;
			size += MPTCP_SUB_LEN_ACK_ALIGN;
		}

		if (!skb || skb->len != 0 || tcb->flags & TCPHDR_FIN) {
			dss = 1;

			if (tcb && tcb->data_len) {
				opts->data_seq = tcb->data_seq;
				opts->data_len = tcb->data_len;
				opts->sub_seq = tcb->sub_seq - tp->snt_isn;
			}
			opts->options |= OPTION_DSN_MAP;
			size += MPTCP_SUB_LEN_SEQ_ALIGN;
		}

		if (test_bit(MPCB_FLAG_FIN_ENQUEUED, &mpcb->flags) &&
			(!skb || tcb->end_data_seq == mpcb->tp.write_seq)) {
			dss = 1;

			opts->options |= OPTION_DATA_FIN;
		}

		if (dss)
			size += MPTCP_SUB_LEN_DSS_ALIGN;
	}
#ifdef CONFIG_MTCP_PM
	if (tp->mpc && mpcb) {
		if (unlikely(mpcb->addr_unsent) && MAX_TCP_OPTION_SPACE - size >=
						MPTCP_SUB_LEN_ADD_ADDR_ALIGN) {
			opts->options |= OPTION_ADD_ADDR;
			opts->addr4 = mpcb->addr4 + mpcb->num_addr4 -
					mpcb->addr_unsent;
			if (skb)
				mpcb->addr_unsent--;
			size += MPTCP_SUB_LEN_ADD_ADDR_ALIGN;
		}
	}
	BUG_ON(!mpcb && !tp->pending);
#endif
	if (release_mpcb)
		mpcb_put(mpcb); /* Taken by mtcp_hash_find */
#endif

	eff_sacks = tp->rx_opt.num_sacks + tp->rx_opt.dsack;
	if (unlikely(eff_sacks)) {
		const unsigned remaining = MAX_TCP_OPTION_SPACE - size;
		if (remaining<TCPOLEN_SACK_BASE_ALIGNED)
			opts->num_sack_blocks=0;
		else
			opts->num_sack_blocks =
				min_t(unsigned, eff_sacks,
				      (remaining - TCPOLEN_SACK_BASE_ALIGNED) /
				      TCPOLEN_SACK_PERBLOCK);
		if (opts->num_sack_blocks)
			size += TCPOLEN_SACK_BASE_ALIGNED +
				opts->num_sack_blocks * TCPOLEN_SACK_PERBLOCK;
	}

	if (size>MAX_TCP_OPTION_SPACE) {
		printk(KERN_ERR "exceeded option space, options:%#x\n",
		       opts->options);
		BUG();
	}
	return size;
}

/* This routine actually transmits TCP packets queued in by
 * tcp_do_sendmsg().  This is used by both the initial
 * transmission and possible later retransmissions.
 * All SKB's seen here are completely headerless.  It is our
 * job to build the TCP header, and pass the packet down to
 * IP so it can do the same plus pass the packet off to the
 * device.
 *
 * We are working here with either a clone of the original
 * SKB, or a fresh unique copy made by the retransmit engine.
 */
static int tcp_transmit_skb(struct sock *sk, struct sk_buff *skb, int clone_it,
			    gfp_t gfp_mask)
{
	const struct inet_connection_sock *icsk = inet_csk(sk);
	struct inet_sock *inet;
	struct tcp_sock *tp;
	struct tcp_skb_cb *tcb;
	struct tcp_out_options opts;
	unsigned tcp_options_size, tcp_header_size;
	struct tcp_md5sig_key *md5;
	struct tcphdr *th;
	int err;

	BUG_ON(is_meta_sk(sk));

	if(!skb || !tcp_skb_pcount(skb)) {
		printk(KERN_ERR "tcp_skb_pcount:%d,skb->len:%d\n",
		       tcp_skb_pcount(skb),skb->len);
		BUG();
	}

	tcpprobe_transmit_skb(sk,skb,clone_it,gfp_mask);

	/* If congestion control is doing timestamping, we must
	 * take such a timestamp before we potentially clone/copy.
	 */
	if (icsk->icsk_ca_ops->flags & TCP_CONG_RTT_STAMP)
		__net_timestamp(skb);

	if (likely(clone_it)) {
		if (unlikely(skb_cloned(skb)))
			skb = pskb_copy(skb, gfp_mask);
		else
			skb = skb_clone(skb, gfp_mask);
		if (unlikely(!skb)) {
			printk(KERN_ERR "transmit_skb, clone failed\n");
			return -ENOBUFS;
		}
	}

	inet = inet_sk(sk);
	tp = tcp_sk(sk);
	tcb = TCP_SKB_CB(skb);
	memset(&opts, 0, sizeof(opts));

	if (unlikely(tcb->flags & TCPHDR_SYN))
		tcp_options_size = tcp_syn_options(sk, skb, &opts, &md5);
	else
		tcp_options_size = tcp_established_options(sk, skb, &opts,
							   &md5);
	tcp_header_size = tcp_options_size + sizeof(struct tcphdr);

	if (tcp_packets_in_flight(tp) == 0) {
		tcp_ca_event(sk, CA_EVENT_TX_START);
		skb->ooo_okay = 1;
	} else
		skb->ooo_okay = 0;

	skb_push(skb, tcp_header_size);
	skb_reset_transport_header(skb);
	skb_set_owner_w(skb, sk);

	/* Build TCP header and checksum it. */
	th = tcp_hdr(skb);
	th->source		= inet->inet_sport;
	th->dest		= inet->inet_dport;
	th->seq			= htonl(tcb->seq);
	th->ack_seq		= htonl(tp->rcv_nxt);
	*(((__be16 *)th) + 6)	= htons(((tcp_header_size >> 2) << 12) |
					tcb->flags);

	if (unlikely(tcb->flags & TCPHDR_SYN)) {
		/* RFC1323: The window in SYN & SYN/ACK segments
		 * is never scaled.
		 */
		th->window	= htons(min(tp->rcv_wnd, 65535U));
	} else
		th->window	= htons(tcp_select_window(sk));
	th->check		= 0;
	th->urg_ptr		= 0;

	/* The urg_mode check is necessary during a below snd_una win probe */
	if (unlikely(tcp_urg_mode(tp) && before(tcb->seq, tp->snd_up))) {
		if (before(tp->snd_up, tcb->seq + 0x10000)) {
			th->urg_ptr = htons(tp->snd_up - tcb->seq);
			th->urg = 1;
		} else if (after(tcb->seq + 0xFFFF, tp->snd_nxt)) {
			th->urg_ptr = htons(0xFFFF);
			th->urg = 1;
		}
	}

	tcp_options_write((__be32 *)(th + 1), tp, &opts);
	if (likely((tcb->flags & TCPHDR_SYN) == 0))
		TCP_ECN_send(sk, skb, tcp_header_size);

#ifdef CONFIG_TCP_MD5SIG
	/* Calculate the MD5 hash, as we have all we need now */
	if (md5) {
		sk_nocaps_add(sk, NETIF_F_GSO_MASK);
		tp->af_specific->calc_md5_hash(opts.hash_location,
					       md5, sk, NULL, skb);
	}
#endif

	icsk->icsk_af_ops->send_check(sk, skb);

	if (likely(tcb->flags & TCPHDR_ACK))
		tcp_event_ack_sent(sk, tcp_skb_pcount(skb));

	if (skb->len != tcp_header_size)
		tcp_event_data_sent(tp, skb, sk);

	if (after(tcb->end_seq, tp->snd_nxt) || tcb->seq == tcb->end_seq)
		TCP_ADD_STATS(sock_net(sk), TCP_MIB_OUTSEGS,
			      tcp_skb_pcount(skb));

	skb->path_index=tp->path_index;
	err = icsk->icsk_af_ops->queue_xmit(skb);
	if (likely(err <= 0))
		return err;

	tcp_enter_cwr(sk, 1);

	return net_xmit_eval(err);
}

/* This routine just queues the buffer for sending.
 *
 * NOTE: probe0 timer is not checked, do not forget tcp_push_pending_frames,
 * otherwise socket can stall.
 */
void tcp_queue_skb(struct sock *sk, struct sk_buff *skb)
{
	struct tcp_sock *tp = tcp_sk(sk);

	/* Advance write_seq and place onto the write_queue. */
	if (is_meta_sk(sk))
		tp->write_seq = TCP_SKB_CB(skb)->end_data_seq;
	else
		tp->write_seq = TCP_SKB_CB(skb)->end_seq;
	skb_header_release(skb);
	tcp_add_write_queue_tail(sk, skb);
	sk->sk_wmem_queued += skb->truesize;
	sk_mem_charge(sk, skb->truesize);
}

/* Initialize TSO segments for a packet. */
static void tcp_set_skb_tso_segs(struct sock *sk, struct sk_buff *skb,
				 unsigned int mss_now)
{
	if (skb->len <= mss_now || !sk_can_gso(sk) ||
	    skb->ip_summed == CHECKSUM_NONE) {
		/* Avoid the costly divide in the normal
		 * non-TSO case.
		 */
		skb_shinfo(skb)->gso_segs = 1;
		skb_shinfo(skb)->gso_size = 0;
		skb_shinfo(skb)->gso_type = 0;
	} else {
		skb_shinfo(skb)->gso_segs = DIV_ROUND_UP(skb->len, mss_now);
		skb_shinfo(skb)->gso_size = mss_now;
		skb_shinfo(skb)->gso_type = sk->sk_gso_type;
	}
}

/* When a modification to fackets out becomes necessary, we need to check
 * skb is counted to fackets_out or not.
 */
static void tcp_adjust_fackets_out(struct sock *sk, struct sk_buff *skb,
				   int decr)
{
	struct tcp_sock *tp = tcp_sk(sk);

	if (!tp->sacked_out || tcp_is_reno(tp))
		return;

	if (after(tcp_highest_sack_seq(tp), TCP_SKB_CB(skb)->seq))
		tp->fackets_out -= decr;
}

/* Pcount in the middle of the write queue got changed, we need to do various
 * tweaks to fix counters
 */
static void tcp_adjust_pcount(struct sock *sk, struct sk_buff *skb, int decr)
{
	struct tcp_sock *tp = tcp_sk(sk);

	tp->packets_out -= decr;

	if (TCP_SKB_CB(skb)->sacked & TCPCB_SACKED_ACKED)
		tp->sacked_out -= decr;
	if (TCP_SKB_CB(skb)->sacked & TCPCB_SACKED_RETRANS)
		tp->retrans_out -= decr;
	if (TCP_SKB_CB(skb)->sacked & TCPCB_LOST)
		tp->lost_out -= decr;

	/* Reno case is special. Sigh... */
	if (tcp_is_reno(tp) && decr > 0)
		tp->sacked_out -= min_t(u32, tp->sacked_out, decr);

	tcp_adjust_fackets_out(sk, skb, decr);

	if (tp->lost_skb_hint &&
	    before(TCP_SKB_CB(skb)->seq, TCP_SKB_CB(tp->lost_skb_hint)->seq) &&
	    (tcp_is_fack(tp) || (TCP_SKB_CB(skb)->sacked & TCPCB_SACKED_ACKED)))
		tp->lost_cnt_hint -= decr;

	tcp_verify_left_out(tp);
}

/* Function to create two new TCP segments.  Shrinks the given segment
 * to the specified size and appends a new segment with the rest of the
 * packet to the list.  This won't be called frequently, I hope.
 * Remember, these are still headerless SKBs at this point.
 */
int tcp_fragment(struct sock *sk, struct sk_buff *skb, u32 len,
		 unsigned int mss_now)
{
	struct tcp_sock *tp = tcp_sk(sk);
	struct sk_buff *buff;
	int nsize, old_factor;
	int nlen;
	u8 flags;

	BUG_ON(len > skb->len);

	nsize = skb_headlen(skb) - len;
	if (nsize < 0)
		nsize = 0;

	if (skb_cloned(skb) &&
	    skb_is_nonlinear(skb) &&
	    pskb_expand_head(skb, 0, 0, GFP_ATOMIC))
		return -ENOMEM;

	/* Get a new skb... force flag on. */
	buff = sk_stream_alloc_skb(sk, nsize, GFP_ATOMIC);
	if (buff == NULL)
		return -ENOMEM; /* We'll just try again later. */

	sk->sk_wmem_queued += buff->truesize;
	sk_mem_charge(sk, buff->truesize);
	nlen = skb->len - len - nsize;
	buff->truesize += nlen;
	skb->truesize -= nlen;

	/* Correct the sequence numbers. */
	TCP_SKB_CB(buff)->seq = TCP_SKB_CB(skb)->seq + len;
	TCP_SKB_CB(buff)->end_seq = TCP_SKB_CB(skb)->end_seq;
	TCP_SKB_CB(skb)->end_seq = TCP_SKB_CB(buff)->seq;
#ifdef CONFIG_MTCP
	TCP_SKB_CB(buff)->data_seq=TCP_SKB_CB(skb)->data_seq + len;
	TCP_SKB_CB(buff)->end_data_seq = TCP_SKB_CB(skb)->end_data_seq;
	TCP_SKB_CB(buff)->sub_seq = TCP_SKB_CB(skb)->sub_seq + len;
	TCP_SKB_CB(buff)->data_len=TCP_SKB_CB(skb)->data_len - len;
	TCP_SKB_CB(skb)->data_len=len;
	TCP_SKB_CB(skb)->end_data_seq = TCP_SKB_CB(buff)->data_seq;
#endif

	/* PSH and FIN should only be set in the second packet. */
	flags = TCP_SKB_CB(skb)->flags;
	TCP_SKB_CB(skb)->flags = flags & ~(TCPHDR_FIN | TCPHDR_PSH);
	TCP_SKB_CB(buff)->flags = flags;
	TCP_SKB_CB(buff)->sacked = TCP_SKB_CB(skb)->sacked;

	if (!skb_shinfo(skb)->nr_frags && skb->ip_summed != CHECKSUM_PARTIAL) {
		/* Copy and checksum data tail into the new buffer. */
		buff->csum = csum_partial_copy_nocheck(skb->data + len,
						       skb_put(buff, nsize),
						       nsize, 0);

		skb_trim(skb, len);

		skb->csum = csum_block_sub(skb->csum, buff->csum, len);
	} else {
		skb->ip_summed = CHECKSUM_PARTIAL;
		skb_split(skb, buff, len);
	}

	buff->ip_summed = skb->ip_summed;

	/* Looks stupid, but our code really uses when of
	 * skbs, which it never sent before. --ANK
	 */
	TCP_SKB_CB(buff)->when = TCP_SKB_CB(skb)->when;
	buff->tstamp = skb->tstamp;

	old_factor = tcp_skb_pcount(skb);

	/* Fix up tso_factor for both original and new SKB.  */
	tcp_set_skb_tso_segs(sk, skb, mss_now);
	tcp_set_skb_tso_segs(sk, buff, mss_now);

	/* If this packet has been sent out already, we must
	 * adjust the various packet counters.
	 */
	if (!before(tp->snd_nxt, TCP_SKB_CB(buff)->end_seq)) {
		int diff = old_factor - tcp_skb_pcount(skb) -
			tcp_skb_pcount(buff);

		if (diff)
			tcp_adjust_pcount(sk, skb, diff);
	}

	/* Link BUFF into the send queue. */
	skb_header_release(buff);
	tcp_insert_write_queue_after(skb, buff, sk);

	return 0;
}

/* This is similar to __pskb_pull_head() (it will go to core/skbuff.c
 * eventually). The difference is that pulled data not copied, but
 * immediately discarded.
 */
static void __pskb_trim_head(struct sk_buff *skb, int len)
{
	int i, k, eat;

	eat = len;
	k = 0;
	for (i = 0; i < skb_shinfo(skb)->nr_frags; i++) {
		if (skb_shinfo(skb)->frags[i].size <= eat) {
			put_page(skb_shinfo(skb)->frags[i].page);
			eat -= skb_shinfo(skb)->frags[i].size;
		} else {
			skb_shinfo(skb)->frags[k] = skb_shinfo(skb)->frags[i];
			if (eat) {
				skb_shinfo(skb)->frags[k].page_offset += eat;
				skb_shinfo(skb)->frags[k].size -= eat;
				eat = 0;
			}
			k++;
		}
	}
	skb_shinfo(skb)->nr_frags = k;

	skb_reset_tail_pointer(skb);
	skb->data_len -= len;
	skb->len = skb->data_len;
}

/* Remove acked data from a packet in the transmit queue. */
int tcp_trim_head(struct sock *sk, struct sk_buff *skb, u32 len)
{
	if (skb_cloned(skb) && pskb_expand_head(skb, 0, 0, GFP_ATOMIC))
		return -ENOMEM;

	/* If len == headlen, we avoid __skb_pull to preserve alignment. */
	if (unlikely(len < skb_headlen(skb)))
		__skb_pull(skb, len);
	else
		__pskb_trim_head(skb, len - skb_headlen(skb));

	TCP_SKB_CB(skb)->seq += len;
#ifdef CONFIG_MTCP
	TCP_SKB_CB(skb)->data_seq += len;
	TCP_SKB_CB(skb)->sub_seq += len;
	TCP_SKB_CB(skb)->data_len -= len;
#endif

	skb->ip_summed = CHECKSUM_PARTIAL;

	skb->truesize	     -= len;
	sk->sk_wmem_queued   -= len;
	sk_mem_uncharge(sk, len);
	sock_set_flag(sk, SOCK_QUEUE_SHRUNK);

	/* Any change of skb->len requires recalculation of tso
	 * factor and mss.
	 */
	if (tcp_skb_pcount(skb) > 1)
		tcp_set_skb_tso_segs(sk, skb, tcp_current_mss(sk));

	return 0;
}

/* Calculate MSS. Not accounting for SACKs here.  */
int tcp_mtu_to_mss(struct sock *sk, int pmtu)
{
	struct tcp_sock *tp = tcp_sk(sk);
	struct inet_connection_sock *icsk = inet_csk(sk);
	int mss_now;

	/* Calculate base mss without TCP options:
	   It is MMS_S - sizeof(tcphdr) of rfc1122
	 */
	mss_now = pmtu - icsk->icsk_af_ops->net_header_len - sizeof(struct tcphdr);

	/* Clamp it (mss_clamp does not include tcp options) */
	if (mss_now > tp->rx_opt.mss_clamp)
		mss_now = tp->rx_opt.mss_clamp;

	/* Now subtract optional transport overhead */
	mss_now -= icsk->icsk_ext_hdr_len;

	/* Then reserve room for full set of TCP options and 8 bytes of data */
	if (mss_now < 48)
		mss_now = 48;

	/* Now subtract TCP options size, not including SACKs */
	mss_now -= tp->tcp_header_len - sizeof(struct tcphdr);

	return mss_now;
}

/* Inverse of above */
int tcp_mss_to_mtu(struct sock *sk, int mss)
{
	struct tcp_sock *tp = tcp_sk(sk);
	struct inet_connection_sock *icsk = inet_csk(sk);
	int mtu;

	mtu = mss +
	      tp->tcp_header_len +
	      icsk->icsk_ext_hdr_len +
	      icsk->icsk_af_ops->net_header_len;

	return mtu;
}

/* MTU probing init per socket */
void tcp_mtup_init(struct sock *sk)
{
	struct tcp_sock *tp = tcp_sk(sk);
	struct inet_connection_sock *icsk = inet_csk(sk);

	icsk->icsk_mtup.enabled = sysctl_tcp_mtu_probing > 1;
	icsk->icsk_mtup.search_high = tp->rx_opt.mss_clamp + sizeof(struct tcphdr) +
			       icsk->icsk_af_ops->net_header_len;
	icsk->icsk_mtup.search_low = tcp_mss_to_mtu(sk, sysctl_tcp_base_mss);
	icsk->icsk_mtup.probe_size = 0;
}
EXPORT_SYMBOL(tcp_mtup_init);

/* This function synchronize snd mss to current pmtu/exthdr set.

   tp->rx_opt.user_mss is mss set by user by TCP_MAXSEG. It does NOT counts
   for TCP options, but includes only bare TCP header.

   tp->rx_opt.mss_clamp is mss negotiated at connection setup.
   It is minimum of user_mss and mss received with SYN.
   It also does not include TCP options.

   inet_csk(sk)->icsk_pmtu_cookie is last pmtu, seen by this function.

   tp->mss_cache is current effective sending mss, including
   all tcp options except for SACKs. It is evaluated,
   taking into account current pmtu, but never exceeds
   tp->rx_opt.mss_clamp.

   NOTE1. rfc1122 clearly states that advertised MSS
   DOES NOT include either tcp or ip options.

   NOTE2. inet_csk(sk)->icsk_pmtu_cookie and tp->mss_cache
   are READ ONLY outside this function.		--ANK (980731)
 */
unsigned int tcp_sync_mss(struct sock *sk, u32 pmtu)
{
	struct tcp_sock *tp = tcp_sk(sk);
	struct inet_connection_sock *icsk = inet_csk(sk);
	int mss_now;

	if (icsk->icsk_mtup.search_high > pmtu)
		icsk->icsk_mtup.search_high = pmtu;

	mss_now = tcp_mtu_to_mss(sk, pmtu);
	mss_now = tcp_bound_to_half_wnd(tp, mss_now);

	/* And store cached results */
	icsk->icsk_pmtu_cookie = pmtu;
	if (icsk->icsk_mtup.enabled)
		mss_now = min(mss_now, tcp_mtu_to_mss(sk, icsk->icsk_mtup.search_low));
	tp->mss_cache = mss_now;

	return mss_now;
}
EXPORT_SYMBOL(tcp_sync_mss);

/* Compute the current effective MSS, taking SACKs and IP options,
 * and even PMTU discovery events into account.
 */
unsigned int tcp_current_mss(struct sock *sk)
{
	struct tcp_sock *tp = tcp_sk(sk);
	struct dst_entry *dst = __sk_dst_get(sk);
	u32 mss_now;
	unsigned header_len;
	struct tcp_out_options opts;
	struct tcp_md5sig_key *md5;

	/*if sk is the meta-socket, return the common MSS*/
	if (is_meta_tp(tp)) return sysctl_mptcp_mss;

	mss_now = tp->mss_cache;

	if (dst) {
		u32 mtu = dst_mtu(dst);
		if (mtu != inet_csk(sk)->icsk_pmtu_cookie)
			mss_now = tcp_sync_mss(sk, mtu);
	}
	memset(&opts, 0, sizeof(opts));
	header_len = tcp_established_options(sk, NULL, &opts, &md5) +
		     sizeof(struct tcphdr);
	/* The mss_cache is sized based on tp->tcp_header_len, which assumes
	 * some common options. If this is an odd packet (because we have SACK
	 * blocks etc) then our calculated header_len will be different, and
	 * we have to adjust mss_now correspondingly */
	if (header_len != tp->tcp_header_len) {
		int delta = (int) header_len - tp->tcp_header_len;
		mss_now -= delta;
	}

	return mss_now;
}

/* Congestion window validation. (RFC2861) */
static void tcp_cwnd_validate(struct sock *sk)
{
	struct tcp_sock *tp = tcp_sk(sk);

	if (tp->packets_out >= tp->snd_cwnd) {
		/* Network is fed fully. */
		tp->snd_cwnd_used = 0;
		tp->snd_cwnd_stamp = tcp_time_stamp;
	} else {
		/* Network starves. */
		if (tp->packets_out > tp->snd_cwnd_used)
			tp->snd_cwnd_used = tp->packets_out;

		if (sysctl_tcp_slow_start_after_idle &&
		    (s32)(tcp_time_stamp - tp->snd_cwnd_stamp) >= inet_csk(sk)->icsk_rto)
			tcp_cwnd_application_limited(sk);
	}
}

/* Returns the portion of skb which can be sent right away without
 * introducing MSS oddities to segment boundaries. In rare cases where
 * mss_now != mss_cache, we will request caller to create a small skb
 * per input skb which could be mostly avoided here (if desired).
 *
 * We explicitly want to create a request for splitting write queue tail
 * to a small skb for Nagle purposes while avoiding unnecessary modulos,
 * thus all the complexity (cwnd_len is always MSS multiple which we
 * return whenever allowed by the other factors). Basically we need the
 * modulo only when the receiver window alone is the limiting factor or
 * when we would be allowed to send the split-due-to-Nagle skb fully.
 */
static unsigned int tcp_mss_split_point(struct sock *sk, struct sk_buff *skb,
					unsigned int mss_now, unsigned int cwnd)
{
	struct tcp_sock *tp = tcp_sk(sk);
	u32 needed, window, cwnd_len;

	window = tcp_wnd_end(tp,0) - TCP_SKB_CB(skb)->seq;
	cwnd_len = mss_now * cwnd;

	if (likely(cwnd_len <= window && skb != tcp_write_queue_tail(sk)))
		return cwnd_len;

	needed = min(skb->len, window);

	if (cwnd_len <= needed)
		return cwnd_len;

	return needed - needed % mss_now;
}

/* Can at least one segment of SKB be sent right now, according to the
 * congestion window rules?  If so, return how many segments are allowed.
 */
static inline unsigned int tcp_cwnd_test(struct tcp_sock *tp,
				  struct sk_buff *skb)
{
	u32 in_flight, cwnd;
	struct sock *sk = (struct sock*)tp;
	struct inet_connection_sock *icsk = inet_csk(sk);

	BUG_ON(is_meta_tp(tp));

	/* Don't be strict about the congestion window for the final FIN.  */
	if ((TCP_SKB_CB(skb)->flags & TCPHDR_FIN) && tcp_skb_pcount(skb) == 1)
		return 1;

	in_flight = tcp_packets_in_flight(tp);
	if (icsk->icsk_ca_state == TCP_CA_Loss)
		tcpprobe_logmsg(sk,"tp %d: in_flight is %d",tp->path_index,
				in_flight);
	cwnd = tp->snd_cwnd;
	if (in_flight < cwnd)
		return (cwnd - in_flight);

	return 0;
}

/* Initialize TSO state of a skb.
 * This must be invoked the first time we consider transmitting
 * SKB onto the wire.
 */
static int tcp_init_tso_segs(struct sock *sk, struct sk_buff *skb,
			     unsigned int mss_now)
{
	int tso_segs = tcp_skb_pcount(skb);

	if (!tso_segs || (tso_segs > 1 && tcp_skb_mss(skb) != mss_now)) {
		tcp_set_skb_tso_segs(sk, skb, mss_now);
		tso_segs = tcp_skb_pcount(skb);
	}
	return tso_segs;
}

/* Minshall's variant of the Nagle send check. */
static inline int tcp_minshall_check(const struct tcp_sock *tp)
{
	return after(tp->snd_sml, tp->snd_una) &&
		!after(tp->snd_sml, tp->snd_nxt);
}

/* Return 0, if packet can be sent now without violation Nagle's rules:
 * 1. It is full sized.
 * 2. Or it contains FIN. (already checked by caller)
 * 3. Or TCP_NODELAY was set.
 * 4. Or TCP_CORK is not set, and all sent packets are ACKed.
 *    With Minshall's modification: all sent small packets are ACKed.
 */
static inline int tcp_nagle_check(const struct tcp_sock *tp,
				  const struct sk_buff *skb,
				  unsigned mss_now, int nonagle)
{
	return skb->len < mss_now &&
		((nonagle & TCP_NAGLE_CORK) ||
		 (!nonagle && tp->packets_out && tcp_minshall_check(tp)));
}

/* Return non-zero if the Nagle test allows this packet to be
 * sent now.
 */
static inline int tcp_nagle_test(struct tcp_sock *tp, struct sk_buff *skb,
				 unsigned int cur_mss, int nonagle)
{
	/* Nagle rule does not apply to frames, which sit in the middle of the
	 * write_queue (they have no chances to get new data).
	 *
	 * This is implemented in the callers, where they modify the 'nonagle'
	 * argument based upon the location of SKB in the send queue.
	 */
	if (nonagle & TCP_NAGLE_PUSH)
		return 1;

	/* Don't use the nagle rule for urgent data (or for the final FIN).
	 * Nagle can be ignored during F-RTO too (see RFC4138).
	 */
	if (tcp_urg_mode(tp) || (tp->frto_counter == 2) ||
	    (TCP_SKB_CB(skb)->flags & TCPHDR_FIN))
		return 1;

	if (!tcp_nagle_check(tp, skb, cur_mss, nonagle))
		return 1;

	return 0;
}

/* Does at least the first segment of SKB fit into the send window? */
static inline int tcp_snd_wnd_test(struct tcp_sock *tp, struct sk_buff *skb,
				   unsigned int cur_mss)
{
	u32 end_seq = tp->mpc ? TCP_SKB_CB(skb)->end_data_seq :
				TCP_SKB_CB(skb)->end_seq;

	if (skb->len > cur_mss)
		end_seq = (tp->mpc ? TCP_SKB_CB(skb)->data_seq :
				TCP_SKB_CB(skb)->seq) + cur_mss;
	if (after(end_seq, tcp_wnd_end(tp, tp->mpc)) &&
	    (TCP_SKB_CB(skb)->flags & TCPHDR_FIN)) {
		mtcp_debug("FIN refused for sndwnd, fin end dsn %#x,"
			   "tcp_wnd_end: %#x, mpc:%d, snd_una:%#x,"
			   "snd_wnd:%d, mpcb write_seq:%#x, "
			   "mpcb queue len:%d, cur_mss:%d, skb->len:%d\n",
			   end_seq, tcp_wnd_end(tp, tp->mpc),
			   tp->mpc, tp->mpcb->tp.snd_una,
			   tp->mpcb->tp.snd_wnd, tp->mpcb->tp.write_seq,
			   ((struct sock *) &tp->mpcb->tp)->sk_write_queue.qlen,
			   cur_mss, skb->len);
	}

	return !after(end_seq, tcp_wnd_end(tp, tp->mpc));
}

/* This checks if the data bearing packet SKB (usually tcp_send_head(sk))
 * should be put on the wire right now.  If so, it returns the number of
 * packets allowed by the congestion window.
 */
static unsigned int tcp_snd_test(struct sock *subsk, struct sk_buff *skb,
				 unsigned int cur_mss, int nonagle)
{
	struct tcp_sock *subtp = tcp_sk(subsk);
	unsigned int cwnd_quota;
	struct multipath_pcb *mpcb=subtp->mpcb;
	struct tcp_sock *mpcb_tp=&mpcb->tp;

	BUG_ON(subtp->mpc && tcp_skb_pcount(skb)>1);
	if (!mpcb)
		mpcb_tp=subtp;

	tcp_init_tso_segs(subsk, skb, cur_mss);

	if (!tcp_nagle_test(mpcb_tp, skb, cur_mss, nonagle))
		return 0;

	cwnd_quota = tcp_cwnd_test(subtp, skb);

	if (cwnd_quota && !tcp_snd_wnd_test(subtp, skb, cur_mss))
		cwnd_quota = 0;

	return cwnd_quota;
}

/* Test if sending is allowed right now. */
int tcp_may_send_now(struct sock *sk)
{
	struct tcp_sock *tp = tcp_sk(sk);
	struct sk_buff *skb = tcp_send_head(sk);
	int mss;

	if (tp->mpc)
		mss=sysctl_mptcp_mss;
	else
		mss=tcp_current_mss(sk);

<<<<<<< HEAD
	return skb &&
		tcp_snd_test(sk, skb, tcp_current_mss(sk),
=======
	return (skb &&
		tcp_snd_test(sk, skb, mss,
>>>>>>> 93011118
			     (tcp_skb_is_last(sk, skb) ?
			      tp->nonagle : TCP_NAGLE_PUSH));
}

/* Trim TSO SKB to LEN bytes, put the remaining data into a new packet
 * which is put after SKB on the list.  It is very much like
 * tcp_fragment() except that it may make several kinds of assumptions
 * in order to speed up the splitting operation.  In particular, we
 * know that all the data is in scatter-gather pages, and that the
 * packet has never been sent out before (and thus is not cloned).
 */
static int tso_fragment(struct sock *sk, struct sk_buff *skb, unsigned int len,
			unsigned int mss_now, gfp_t gfp)
{
	struct sk_buff *buff;
	int nlen = skb->len - len;
	u8 flags;

	mtcp_debug("Entering %s\n",__FUNCTION__);

	BUG_ON(len==0); /*This would create an empty segment*/

	/* All of a TSO frame must be composed of paged data.  */
	if (skb->len != skb->data_len)
		return tcp_fragment(sk, skb, len, mss_now);

	buff = sk_stream_alloc_skb(sk, 0, gfp);
	if (unlikely(buff == NULL))
		return -ENOMEM;

	sk->sk_wmem_queued += buff->truesize;
	sk_mem_charge(sk, buff->truesize);
	buff->truesize += nlen;
	skb->truesize -= nlen;

	/* Correct the sequence numbers. */
	TCP_SKB_CB(buff)->seq = TCP_SKB_CB(skb)->seq + len;
	TCP_SKB_CB(buff)->end_seq = TCP_SKB_CB(skb)->end_seq;
	TCP_SKB_CB(skb)->end_seq = TCP_SKB_CB(buff)->seq;
#ifdef CONFIG_MTCP
	TCP_SKB_CB(buff)->data_seq=TCP_SKB_CB(skb)->data_seq + len;
	TCP_SKB_CB(buff)->end_data_seq = TCP_SKB_CB(skb)->end_data_seq;
	TCP_SKB_CB(buff)->sub_seq = TCP_SKB_CB(skb)->sub_seq + len;
	TCP_SKB_CB(buff)->data_len=TCP_SKB_CB(skb)->data_len - len;
	TCP_SKB_CB(skb)->data_len=len;
	TCP_SKB_CB(skb)->end_data_seq = TCP_SKB_CB(buff)->data_seq;
#endif

	/* PSH and FIN should only be set in the second packet. */
	flags = TCP_SKB_CB(skb)->flags;
	TCP_SKB_CB(skb)->flags = flags & ~(TCPHDR_FIN | TCPHDR_PSH);
	TCP_SKB_CB(buff)->flags = flags;

	/* This packet was never sent out yet, so no SACK bits. */
	TCP_SKB_CB(buff)->sacked = 0;

	buff->ip_summed = skb->ip_summed = CHECKSUM_PARTIAL;
	skb_split(skb, buff, len);

	/* Fix up tso_factor for both original and new SKB.  */
	tcp_set_skb_tso_segs(sk, skb, mss_now);
	tcp_set_skb_tso_segs(sk, buff, mss_now);

	/* Link BUFF into the send queue. */
	skb_header_release(buff);
	tcp_insert_write_queue_after(skb, buff, sk);

	return 0;
}

/* Try to defer sending, if possible, in order to minimize the amount
 * of TSO splitting we do.  View it as a kind of TSO Nagle test.
 *
 * This algorithm is from John Heffner.
 */
static int tcp_tso_should_defer(struct sock *sk, struct sk_buff *skb)
{
	struct tcp_sock *tp = tcp_sk(sk);
	const struct inet_connection_sock *icsk = inet_csk(sk);
	u32 send_win, cong_win, limit, in_flight;
	int win_divisor;

	/*TSO not supported at the moment in MPTCP*/
	BUG_ON(tp->mpc);

	if (TCP_SKB_CB(skb)->flags & TCPHDR_FIN)
		goto send_now;

	if (icsk->icsk_ca_state != TCP_CA_Open)
		goto send_now;

	/* Defer for less than two clock ticks. */
	if (tp->tso_deferred &&
	    (((u32)jiffies << 1) >> 1) - (tp->tso_deferred >> 1) > 1)
		goto send_now;

	in_flight = tcp_packets_in_flight(tp);

	BUG_ON(tcp_skb_pcount(skb) <= 1 || (tp->snd_cwnd <= in_flight));

	send_win = tcp_wnd_end(tp,0) - TCP_SKB_CB(skb)->seq;

	/* From in_flight test above, we know that cwnd > in_flight.  */
	cong_win = (tp->snd_cwnd - in_flight) * tp->mss_cache;

	limit = min(send_win, cong_win);

	/* If a full-sized TSO skb can be sent, do it. */
	if (limit >= sk->sk_gso_max_size)
		goto send_now;

	/* Middle in queue won't get any more data, full sendable already? */
	if ((skb != tcp_write_queue_tail(sk)) && (limit >= skb->len))
		goto send_now;

	win_divisor = ACCESS_ONCE(sysctl_tcp_tso_win_divisor);
	if (win_divisor) {
		u32 chunk = min(tp->snd_wnd, tp->snd_cwnd * tp->mss_cache);

		/* If at least some fraction of a window is available,
		 * just use it.
		 */
		chunk /= win_divisor;
		if (limit >= chunk)
			goto send_now;
	} else {
		/* Different approach, try not to defer past a single
		 * ACK.  Receiver should ACK every other full sized
		 * frame, so if we have space for more than 3 frames
		 * then send now.
		 */
		if (limit > tcp_max_burst(tp) * tp->mss_cache)
			goto send_now;
	}

	/* Ok, it looks like it is advisable to defer.  */
	tp->tso_deferred = 1 | (jiffies << 1);

	return 1;

send_now:
	tp->tso_deferred = 0;
	return 0;
}

/* Create a new MTU probe if we are ready.
 * MTU probe is regularly attempting to increase the path MTU by
 * deliberately sending larger packets.  This discovers routing
 * changes resulting in larger path MTUs.
 *
 * Returns 0 if we should wait to probe (no cwnd available),
 *         1 if a probe was sent,
 *         -1 otherwise
 */
static int tcp_mtu_probe(struct sock *sk)
{
	struct tcp_sock *tp = tcp_sk(sk);
	struct inet_connection_sock *icsk = inet_csk(sk);
	struct sk_buff *skb, *nskb, *next;
	int len;
	int probe_size;
	int size_needed;
	int copy;
	int mss_now;
	u32 snd_wnd=(tp->mpc)?tp->mpcb->tp.snd_wnd:tp->snd_wnd;

	/* Not currently probing/verifying,
	 * not in recovery,
	 * have enough cwnd, and
	 * not SACKing (the variable headers throw things off) */
	if (!icsk->icsk_mtup.enabled ||
	    icsk->icsk_mtup.probe_size ||
	    inet_csk(sk)->icsk_ca_state != TCP_CA_Open ||
	    tp->snd_cwnd < 11 ||
	    tp->rx_opt.num_sacks || tp->rx_opt.dsack)
		return -1;

	/* Very simple search strategy: just double the MSS. */
	mss_now = tcp_current_mss(sk);
	probe_size = 2 * tp->mss_cache;
	size_needed = probe_size + (tp->reordering + 1) * tp->mss_cache;
	if (probe_size > tcp_mtu_to_mss(sk, icsk->icsk_mtup.search_high)) {
		/* TODO: set timer for probe_converge_event */
		return -1;
	}

	/* Have enough data in the send queue to probe? */
	if (tp->write_seq - tp->snd_nxt < size_needed)
		return -1;

	if (snd_wnd < size_needed)
		return -1;
	if (after(tp->snd_nxt + size_needed, tcp_wnd_end(tp,0)))
		return 0;

	/* Do we need to wait to drain cwnd? With none in flight, don't stall */
	if (tcp_packets_in_flight(tp) + 2 > tp->snd_cwnd) {
		if (!tcp_packets_in_flight(tp))
			return -1;
		else
			return 0;
	}

	/* We're allowed to probe.  Build it now. */
	if ((nskb = sk_stream_alloc_skb(sk, probe_size, GFP_ATOMIC)) == NULL)
		return -1;
	sk->sk_wmem_queued += nskb->truesize;
	sk_mem_charge(sk, nskb->truesize);

	skb = tcp_send_head(sk);

	TCP_SKB_CB(nskb)->seq = TCP_SKB_CB(skb)->seq;
	TCP_SKB_CB(nskb)->end_seq = TCP_SKB_CB(skb)->seq + probe_size;
	TCP_SKB_CB(nskb)->flags = TCPHDR_ACK;
	TCP_SKB_CB(nskb)->sacked = 0;
	nskb->csum = 0;
	nskb->ip_summed = skb->ip_summed;

	tcp_insert_write_queue_before(nskb, skb, sk);

	len = 0;
	tcp_for_write_queue_from_safe(skb, next, sk) {
		copy = min_t(int, skb->len, probe_size - len);
		if (nskb->ip_summed)
			skb_copy_bits(skb, 0, skb_put(nskb, copy), copy);
		else
			nskb->csum = skb_copy_and_csum_bits(skb, 0,
							    skb_put(nskb, copy),
							    copy, nskb->csum);

		if (skb->len <= copy) {
			/* We've eaten all the data from this skb.
			 * Throw it away. */
			TCP_SKB_CB(nskb)->flags |= TCP_SKB_CB(skb)->flags;
			tcp_unlink_write_queue(skb, sk);
			sk_wmem_free_skb(sk, skb);
		} else {
			TCP_SKB_CB(nskb)->flags |= TCP_SKB_CB(skb)->flags &
						   ~(TCPHDR_FIN|TCPHDR_PSH);
			if (!skb_shinfo(skb)->nr_frags) {
				skb_pull(skb, copy);
				if (skb->ip_summed != CHECKSUM_PARTIAL)
					skb->csum = csum_partial(skb->data,
								 skb->len, 0);
			} else {
				__pskb_trim_head(skb, copy);
				tcp_set_skb_tso_segs(sk, skb, mss_now);
			}
			TCP_SKB_CB(skb)->seq += copy;
#ifdef CONFIG_MTCP
			TCP_SKB_CB(skb)->data_seq += copy;
#endif
		}

		len += copy;

		if (len >= probe_size)
			break;
	}
	tcp_init_tso_segs(sk, nskb, nskb->len);

	/* We're ready to send.  If this fails, the probe will
	 * be resegmented into mss-sized pieces by tcp_write_xmit(). */
	TCP_SKB_CB(nskb)->when = tcp_time_stamp;
	if (!tcp_transmit_skb(sk, nskb, 1, GFP_ATOMIC)) {
		/* Decrement cwnd here because we are sending
		 * effectively two packets. */
		tp->snd_cwnd--;
		tcp_event_new_data_sent(sk, nskb);

		icsk->icsk_mtup.probe_size = tcp_mss_to_mtu(sk, nskb->len);
		tp->mtu_probe.probe_seq_start = TCP_SKB_CB(nskb)->seq;
		tp->mtu_probe.probe_seq_end = TCP_SKB_CB(nskb)->end_seq;

		return 1;
	}

	return -1;
}

extern int tcp_close_state(struct sock *sk);

/* This routine writes packets to the network.  It advances the
 * send_head.  This happens as incoming acks open up the remote
 * window for us.
 *
 * LARGESEND note: !tcp_urg_mode is overkill, only frames between
 * snd_up-64k-mss .. snd_up cannot be large. However, taking into
 * account rare use of URG, this is not a big flaw.
 *
 * Returns 1, if no segments are in flight and we have queued segments, but
 * cannot send anything now because of SWS or another problem.
 */
static int tcp_write_xmit(struct sock *sk, unsigned int mss_now, int nonagle,
			  int push_one, gfp_t gfp)
{
	struct tcp_sock *tp = tcp_sk(sk);
	struct sock *mpcb_sk = (struct sock*)tp->mpcb;
	struct sk_buff *skb;
	unsigned int tso_segs, sent_pkts;
	int cwnd_quota;
	int reinject;
	int result;

	if (sk->sk_in_write_xmit) {
		printk(KERN_ERR "sk in write xmit, meta_sk:%d\n",
		       is_meta_sk(sk));
		BUG();
	}
	/*We can be recursively called only in TCP_FIN_WAIT1 state (because
	  the very last segment calls tcp_send_fin() on all subflows)*/
	if(tp->mpcb && mpcb_sk->sk_in_write_xmit
	   && ((1<<mpcb_sk->sk_state) & ~(TCPF_FIN_WAIT1|TCPF_LAST_ACK))) {
		printk(KERN_ERR "meta-sk in write xmit, meta-sk:%d,"
		       "state of mpcb_sk:%d, of subsk:%d\n",
		       is_meta_sk(sk),((struct sock*)tp->mpcb)->sk_state,
		       sk->sk_state);
		BUG();
	}

	sk->sk_in_write_xmit = 1;

	if (tp->mpc && mss_now != sysctl_mptcp_mss) {
		printk(KERN_ERR "write xmit-mss_now %d, mptcp mss:%d\n",
		       mss_now, sysctl_mptcp_mss);
		BUG();
	}
	/* If we are closed, the bytes will have to remain here.
	 * In time closedown will finish, we empty the write queue and all
	 * will be happy.
	 */
	if (unlikely(sk->sk_state == TCP_CLOSE)) {
		sk->sk_in_write_xmit=0;
		return 0;
	}

	sent_pkts = 0;

	if (!push_one) {
		/* Do MTU probing. */
		result = tcp_mtu_probe(sk);
		if (!result) {
			sk->sk_in_write_xmit=0;
			return 0;
		} else if (result > 0) {
			sent_pkts = 1;
		}
	}

	while ((skb = mtcp_next_segment(sk, &reinject))) {
		unsigned int limit;
		int err;
		struct sock *subsk;
		struct tcp_sock *subtp;
		struct sk_buff *subskb;

		if (reinject && !after(TCP_SKB_CB(skb)->end_data_seq,
				       tp->snd_una)) {
			/*another copy of the segment already reached
			  the peer, just discard this one.*/
			skb_unlink(skb,&tp->mpcb->reinject_queue);
			kfree_skb(skb);
			continue;
		}

		if (is_meta_tp(tp)) {
			int pf = 0;
			subsk = get_available_subflow(tp->mpcb, skb, &pf);
			if (!subsk)
				break;
			subtp = tcp_sk(subsk);
		} else {
			subsk = sk;
			subtp = tp;
		}

		/* Since all subsocks are locked before calling the scheduler,
		   the tcp_send_head should not change. */
		BUG_ON(!reinject && tcp_send_head(sk) != skb);

		/* This must be invoked even if we don't want
		   to support TSO at the moment */
		tso_segs = tcp_init_tso_segs(sk, skb, mss_now);
		BUG_ON(!tso_segs);
		/* At the moment we do not support tso, hence
		   tso_segs must be 1 */
		BUG_ON(tp->mpc && tso_segs != 1);

		/* decide to which subsocket we give the skb */
		cwnd_quota = tcp_cwnd_test(subtp, skb);
		if (!cwnd_quota) {
			/* Should not happen, since mptcp must have
			   chosen a subsock with open cwnd */
			if (sk != subsk) BUG();
			break;
		}

		if (unlikely(!tcp_snd_wnd_test(subtp, skb, mss_now)))
			break;

		if (tso_segs == 1) {
			if (unlikely(!tcp_nagle_test(tp, skb, mss_now,
						     (tcp_skb_is_last(sk, skb) ?
						      nonagle : TCP_NAGLE_PUSH))))
				break;
		} else {
#ifdef CONFIG_MTCP
			/*tso not supported in MPTCP*/
			BUG_ON(tp->mpc);
#endif
			if (!push_one && tcp_tso_should_defer(sk, skb))
				break;
		}

		limit = mss_now;
		if (!tp->mpc && tso_segs > 1 && !tcp_urg_mode(tp))
                        limit = tcp_mss_split_point(sk, skb, mss_now,
                                                    cwnd_quota);

		if (skb->len > limit &&
		    unlikely(tso_fragment(sk, skb, limit, mss_now, gfp)))
			break;

#ifndef CONFIG_MTCP
		TCP_SKB_CB(skb)->when = tcp_time_stamp;
		if (unlikely(tcp_transmit_skb(sk, skb, 1, gfp)))
			break;
#else
		if (sk != subsk) {
			if (tp->path_index)
				skb->path_mask |= PI_TO_FLAG(tp->path_index);
			/* If the segment is reinjected, the clone is done
			   already */
			if (!reinject)
				subskb = skb_clone(skb,GFP_ATOMIC);
			else {
				skb_unlink(skb,&tp->mpcb->reinject_queue);
				subskb = skb;
			}
			if (!subskb)
				break;
			BUG_ON(tcp_send_head(subsk));
			mtcp_skb_entail(subsk, subskb);
		} else {
			subskb = skb;
		}

		TCP_SKB_CB(subskb)->when = tcp_time_stamp;
		if (unlikely(err=tcp_transmit_skb(subsk, subskb, 1,
						  GFP_ATOMIC))) {
 			if (sk!=subsk) {
				/*Remove the skb from the subsock*/
				tcp_advance_send_head(subsk,subskb);
				tcp_unlink_write_queue(subskb,subsk);
				subtp->write_seq-=subskb->len;
				mtcp_wmem_free_skb(subsk, subskb);
				/*If we entered CWR, just try to give
				  that same skb to another subflow,
				  by querying again the scheduler,
				  we need however to ensure that the
				  same subflow is not selected again by
				  the scheduler, to avoid looping*/
				if (err>0 && tp->mpcb->cnt_subflows>1) {
					tp->mpcb->noneligible|=
						PI_TO_FLAG(subtp->path_index);
					continue;
				}
			}
			break;
		}
#endif

		/* Advance the send_head.  This one is sent out.
		 * This call will increment packets_out.
		 */
		if(!reinject && tcp_send_head(sk)!=skb) {
			printk(KERN_ERR "sock_owned_by_user:%d\n",
			       sock_owned_by_user(sk));
			BUG();

		}
		tcp_event_new_data_sent(subsk, subskb);
 		if (sk!=subsk) BUG_ON(tcp_send_head(subsk));
		if (sk!=subsk && !reinject) {
			BUG_ON(tcp_send_head(sk)!=skb);
			tcp_event_new_data_sent(sk,skb);
		}

		if (sk!=subsk &&
		    (TCP_SKB_CB(skb)->flags & TCPHDR_FIN)) {
			struct sock *sk_it, *sk_tmp;
			BUG_ON(!tcp_close_state(subsk));
			/*App close: we have sent every app-level byte,
			  send now the FIN on all subflows.
			  if the FIN was triggered by mtcp_close(),
			  then the SHUTDOWN_MASK is set and we call
			  tcp_close() on all subsocks. Otherwise
			  only sk_shutdown has been called, and
			  we just send the fin on all subflows.*/
			mtcp_for_each_sk_safe(tp->mpcb,sk_it,sk_tmp) {
				if (sk->sk_shutdown == SHUTDOWN_MASK)
					tcp_close(sk_it,-1);
				else if (sk_it!=subsk &&
					 tcp_close_state(sk_it)) {
					tcp_send_fin(sk_it);
				}
			}
		}

		tcp_minshall_update(tp, mss_now, skb);
		sent_pkts++;

#ifdef CONFIG_MTCP

		tcp_cwnd_validate(subsk);
#endif

		if (push_one)
			break;
	}

	if (tp->mpcb) tp->mpcb->noneligible = 0;

	if (likely(sent_pkts)) {
#ifndef CONFIG_MTCP
		tcp_cwnd_validate(sk);
#endif
		sk->sk_in_write_xmit = 0;
		return 0;
	}

	sk->sk_in_write_xmit = 0;
	return !tp->packets_out && tcp_send_head(sk);
}

/* Push out any pending frames which were held back due to
 * TCP_CORK or attempt at coalescing tiny packets.
 * The socket must be locked by the caller.
 */
void __tcp_push_pending_frames(struct sock *sk, unsigned int cur_mss,
			       int nonagle)
{
	/* If we are closed, the bytes will have to remain here.
	 * In time closedown will finish, we empty the write queue and
	 * all will be happy.
	 */
	if (unlikely(sk->sk_state == TCP_CLOSE))
		return;
	if (tcp_write_xmit(sk, cur_mss, nonagle, 0, GFP_ATOMIC)) {
		if (!is_meta_sk(sk))
			tcp_check_probe_timer(sk);
		else {
			struct sock *sk_it;
			struct tcp_sock *tp_it;
			mtcp_for_each_sk(tcp_sk(sk)->mpcb,sk_it,
					 tp_it)
				tcp_check_probe_timer(sk_it);
		}
	}
}

/* Send _single_ skb sitting at the send head. This function requires
 * true push pending frames to setup probe timer etc.
 */
void tcp_push_one(struct sock *sk, unsigned int mss_now)
{
	struct tcp_sock *tp = tcp_sk(sk);
	int reinject;
	struct sk_buff *skb;

	skb=mtcp_next_segment(sk,&reinject);
	BUG_ON(!skb);

	while (reinject && !after(TCP_SKB_CB(skb)->end_data_seq,
				  tp->snd_una)) {
		/*another copy of the segment already reached
		  the peer, just discard this one.*/
		skb_unlink(skb,&tp->mpcb->reinject_queue);
		kfree_skb(skb);
		skb=mtcp_next_segment(sk,&reinject);
	}

	BUG_ON(!skb);

	tcp_write_xmit(sk, mss_now, TCP_NAGLE_PUSH, 1, sk->sk_allocation);
}

/* This function returns the amount that we can raise the
 * usable window based on the following constraints
 *
 * 1. The window can never be shrunk once it is offered (RFC 793)
 * 2. We limit memory per socket
 *
 * RFC 1122:
 * "the suggested [SWS] avoidance algorithm for the receiver is to keep
 *  RECV.NEXT + RCV.WIN fixed until:
 *  RCV.BUFF - RCV.USER - RCV.WINDOW >= min(1/2 RCV.BUFF, MSS)"
 *
 * i.e. don't raise the right edge of the window until you can raise
 * it at least MSS bytes.
 *
 * Unfortunately, the recommended algorithm breaks header prediction,
 * since header prediction assumes th->window stays fixed.
 *
 * Strictly speaking, keeping th->window fixed violates the receiver
 * side SWS prevention criteria. The problem is that under this rule
 * a stream of single byte packets will cause the right side of the
 * window to always advance by a single byte.
 *
 * Of course, if the sender implements sender side SWS prevention
 * then this will not be a problem.
 *
 * BSD seems to make the following compromise:
 *
 *	If the free space is less than the 1/4 of the maximum
 *	space available and the free space is less than 1/2 mss,
 *	then set the window to 0.
 *	[ Actually, bsd uses MSS and 1/4 of maximal _window_ ]
 *	Otherwise, just prevent the window from shrinking
 *	and from being larger than the largest representable value.
 *
 * This prevents incremental opening of the window in the regime
 * where TCP is limited by the speed of the reader side taking
 * data out of the TCP receive queue. It does nothing about
 * those cases where the window is constrained on the sender side
 * because the pipeline is full.
 *
 * BSD also seems to "accidentally" limit itself to windows that are a
 * multiple of MSS, at least until the free space gets quite small.
 * This would appear to be a side effect of the mbuf implementation.
 * Combining these two algorithms results in the observed behavior
 * of having a fixed window size at almost all times.
 *
 * Below we obtain similar behavior by forcing the offered window to
 * a multiple of the mss when it is feasible to do so.
 *
 * Note, we don't "adjust" for TIMESTAMP or SACK option bytes.
 * Regular options like TIMESTAMP are taken into account.
 */

#ifndef CONFIG_MTCP
#define __tcp_select_window_fallback __tcp_select_window
#endif

u32 __tcp_select_window_fallback(struct sock *sk)
{
	struct inet_connection_sock *icsk = inet_csk(sk);
	struct tcp_sock *tp = tcp_sk(sk);
	/* MSS for the peer's data.  Previous versions used mss_clamp
	 * here.  I don't know if the value based on our guesses
	 * of peer's MSS is better for the performance.  It's more correct
	 * but may be worse for the performance because of rcv_mss
	 * fluctuations.  --SAW  1998/11/1
	 */
	int mss = icsk->icsk_ack.rcv_mss;
	int free_space = tcp_space(sk);
	int full_space = min_t(int, tp->window_clamp, tcp_full_space(sk));
	int window;

	if (mss > full_space)
		mss = full_space;

	if (free_space < (full_space >> 1)) {
		icsk->icsk_ack.quick = 0;

		if (tcp_memory_pressure) {
			tp->rcv_ssthresh = min(tp->rcv_ssthresh,
					       4U * tp->advmss);
		}

		if (free_space < mss)
			return 0;
	}

	if (free_space > tp->rcv_ssthresh) {
		free_space = tp->rcv_ssthresh;
	}

	/* Don't do rounding if we are using window scaling, since the
	 * scaled window will not line up with the MSS boundary anyway.
	 */
	window = tp->rcv_wnd;
	if (tp->rx_opt.rcv_wscale) {
		window = free_space;

		/* Advertise enough space so that it won't get scaled away.
		 * Import case: prevent zero window announcement if
		 * 1<<rcv_wscale > mss.
		 */
		if (((window >> tp->rx_opt.rcv_wscale) << tp->rx_opt.rcv_wscale) != window)
			window = (((window >> tp->rx_opt.rcv_wscale) + 1)
				  << tp->rx_opt.rcv_wscale);
	} else {
		/* Get the largest window that is a nice multiple of mss.
		 * Window clamp already applied above.
		 * If our current window offering is within 1 mss of the
		 * free space we just keep it. This prevents the divide
		 * and multiply from happening most of the time.
		 * We also don't do any window rounding when the free space
		 * is too small.
		 */
		if (window <= free_space - mss || window > free_space)
			window = (free_space / mss) * mss;
		else if (mss == full_space &&
			 free_space > window + (full_space >> 1))
			window = free_space;
	}

	return window;
}

#ifdef CONFIG_MTCP
u32 __tcp_select_window(struct sock *sk)
{
	struct inet_connection_sock *icsk = inet_csk(sk);
	struct tcp_sock *tp = tcp_sk(sk);
	struct multipath_pcb *mpcb = tp->mpcb;
	int mss,free_space,full_space,window;

	BUG_ON(!tp->mpcb && !tp->pending);
	if (!tp->mpc || !tp->mpcb) return __tcp_select_window_fallback(sk);

	/* MSS for the peer's data.  Previous versions used mss_clamp
	 * here.  I don't know if the value based on our guesses
	 * of peer's MSS is better for the performance.  It's more correct
	 * but may be worse for the performance because of rcv_mss
	 * fluctuations.  --SAW  1998/11/1
	 */
	mss = icsk->icsk_ack.rcv_mss;
	free_space = tcp_space(sk);
	full_space = min_t(int, mpcb->tp.window_clamp, tcp_full_space(sk));

	if (mss > full_space)
		mss = full_space;

	if (free_space < (full_space >> 1)) {
		icsk->icsk_ack.quick = 0;

		if (tcp_memory_pressure) {
			tp->rcv_ssthresh = min(tp->rcv_ssthresh,
					       4U * tp->advmss);
			mtcp_update_window_clamp(mpcb);
		}

		if (free_space < mss)
			return 0;
	}

	if (free_space > mpcb->tp.rcv_ssthresh) {
		free_space = mpcb->tp.rcv_ssthresh;
	}

	/* Don't do rounding if we are using window scaling, since the
	 * scaled window will not line up with the MSS boundary anyway.
	 */
	window = mpcb->tp.rcv_wnd;
	if (tp->rx_opt.rcv_wscale) {
		window = free_space;

		/* Advertise enough space so that it won't get scaled away.
		 * Import case: prevent zero window announcement if
		 * 1<<rcv_wscale > mss.
		 */
		if (((window >> tp->rx_opt.rcv_wscale) << tp->rx_opt.rcv_wscale) != window)
			window = (((window >> tp->rx_opt.rcv_wscale) + 1)
				  << tp->rx_opt.rcv_wscale);
	} else {
		/* Get the largest window that is a nice multiple of mss.
		 * Window clamp already applied above.
		 * If our current window offering is within 1 mss of the
		 * free space we just keep it. This prevents the divide
		 * and multiply from happening most of the time.
		 * We also don't do any window rounding when the free space
		 * is too small.
		 */
		if (window <= free_space - mss || window > free_space)
			window = (free_space / mss) * mss;
		else if (mss == full_space &&
			 free_space > window + (full_space >> 1))
			window = free_space;
	}

	return window;
}
#endif

/* Collapses two adjacent SKB's during retransmission. */
static void tcp_collapse_retrans(struct sock *sk, struct sk_buff *skb)
{
	struct tcp_sock *tp = tcp_sk(sk);
	struct sk_buff *next_skb = tcp_write_queue_next(sk, skb);
	int skb_size, next_skb_size;

	skb_size = skb->len;
	next_skb_size = next_skb->len;

	BUG_ON(tcp_skb_pcount(skb) != 1 || tcp_skb_pcount(next_skb) != 1);

	tcp_highest_sack_combine(sk, next_skb, skb);

	tcp_unlink_write_queue(next_skb, sk);

	skb_copy_from_linear_data(next_skb, skb_put(skb, next_skb_size),
				  next_skb_size);

	if (next_skb->ip_summed == CHECKSUM_PARTIAL)
		skb->ip_summed = CHECKSUM_PARTIAL;

	if (skb->ip_summed != CHECKSUM_PARTIAL)
		skb->csum = csum_block_add(skb->csum, next_skb->csum, skb_size);

	/* Update sequence range on original skb. */
	TCP_SKB_CB(skb)->end_seq = TCP_SKB_CB(next_skb)->end_seq;
	/*For the dsn space, we need to make an addition and not just
	  copy the end_seq, because if the next_skb is a pure FIN (with
	  no data), the len is 1 and the data_len is 0, as well as
	  the end_data_seq of the FIN. Using an addition takes this
	  difference into account*/
	TCP_SKB_CB(skb)->end_data_seq += TCP_SKB_CB(next_skb)->data_len;
	TCP_SKB_CB(skb)->data_len += TCP_SKB_CB(next_skb)->data_len;

	/* Merge over control information. This moves PSH/FIN etc. over */
	TCP_SKB_CB(skb)->flags |= TCP_SKB_CB(next_skb)->flags;

	/* All done, get rid of second SKB and account for it so
	 * packet counting does not break.
	 */
	TCP_SKB_CB(skb)->sacked |= TCP_SKB_CB(next_skb)->sacked & TCPCB_EVER_RETRANS;

	/* changed transmit queue under us so clear hints */
	tcp_clear_retrans_hints_partial(tp);
	if (next_skb == tp->retransmit_skb_hint)
		tp->retransmit_skb_hint = skb;

	tcp_adjust_pcount(sk, next_skb, tcp_skb_pcount(next_skb));

	sk_wmem_free_skb(sk, next_skb);
}

/* Check if coalescing SKBs is legal. */
static int tcp_can_collapse(struct sock *sk, struct sk_buff *skb)
{
	if (tcp_skb_pcount(skb) > 1)
		return 0;
	/* TODO: SACK collapsing could be used to remove this condition */
	if (skb_shinfo(skb)->nr_frags != 0)
		return 0;
	if (skb_cloned(skb))
		return 0;
	if (skb == tcp_send_head(sk))
		return 0;
	/* Some heuristics for collapsing over SACK'd could be invented */
	if (TCP_SKB_CB(skb)->sacked & TCPCB_SACKED_ACKED)
		return 0;

	return 1;
}

/* Collapse packets in the retransmit queue to make to create
 * less packets on the wire. This is only done on retransmission.
 */
static void tcp_retrans_try_collapse(struct sock *sk, struct sk_buff *to,
				     int space)
{
	struct tcp_sock *tp = tcp_sk(sk);
	struct sk_buff *skb = to, *tmp;
	int first = 1;

	if (!sysctl_tcp_retrans_collapse)
		return;
	if (TCP_SKB_CB(skb)->flags & TCPHDR_SYN)
		return;

	tcp_for_write_queue_from_safe(skb, tmp, sk) {
		if (!tcp_can_collapse(sk, skb))
			break;

		space -= skb->len;

		if (first) {
			first = 0;
			continue;
		}

		if (space < 0)
			break;
		/* Punt if not enough space exists in the first SKB for
		 * the data in the second
		 */
		if (skb->len > skb_tailroom(to))
			break;

		if (!tp->mpc &&
		    after(TCP_SKB_CB(skb)->end_seq, tcp_wnd_end(tp,0)))
			break;
		if (tp->mpc &&
		    after(TCP_SKB_CB(skb)->end_data_seq, tcp_wnd_end(tp,1)))
			break;

		tcp_collapse_retrans(sk, to);
	}
}

/* This retransmits one SKB.  Policy decisions and retransmit queue
 * state updates are done by the caller.  Returns non-zero if an
 * error occurred which prevented the send.
 */
int tcp_retransmit_skb(struct sock *sk, struct sk_buff *skb)
{
	struct tcp_sock *tp = tcp_sk(sk);
	struct inet_connection_sock *icsk = inet_csk(sk);
	unsigned int cur_mss;
	int err;

	BUG_ON(!skb);

	/*In case of RTO (loss state), we reinject data on another subflow*/
	if (icsk->icsk_ca_state == TCP_CA_Loss &&
	    tp->mpc && sk->sk_state==TCP_ESTABLISHED &&
	    tp->path_index) {
		mtcp_reinject_data(sk);
	}

	/* Inconclusive MTU probe */
	if (icsk->icsk_mtup.probe_size) {
		icsk->icsk_mtup.probe_size = 0;
	}

	/* Do not sent more than we queued. 1/4 is reserved for possible
	 * copying overhead: fragmentation, tunneling, mangling etc.
	 */
	if (atomic_read(&sk->sk_wmem_alloc) >
	    min(sk->sk_wmem_queued + (sk->sk_wmem_queued >> 2), sk->sk_sndbuf))
		return -EAGAIN;

	if (before(TCP_SKB_CB(skb)->seq, tp->snd_una)) {
		if (before(TCP_SKB_CB(skb)->end_seq, tp->snd_una))
			BUG();
		if (tcp_trim_head(sk, skb, tp->snd_una - TCP_SKB_CB(skb)->seq))
			return -ENOMEM;
	}

	if (inet_csk(sk)->icsk_af_ops->rebuild_header(sk))
		return -EHOSTUNREACH; /* Routing failure or similar. */

	if (tp->mpc)
		cur_mss = sysctl_mptcp_mss;
	else
		cur_mss = tcp_current_mss(sk);

	/* If receiver has shrunk his window, and skb is out of
	 * new window, do not retransmit it. The exception is the
	 * case, when window is shrunk to zero. In this case
	 * our retransmit serves as a zero window probe.
	 */
	if (!before((tp->mpc)?TCP_SKB_CB(skb)->data_seq:
		    TCP_SKB_CB(skb)->seq, tcp_wnd_end(tp,tp->mpc))
	    && TCP_SKB_CB(skb)->seq != tp->snd_una)
		return -EAGAIN;

	if (skb->len > cur_mss) {
		if (tcp_fragment(sk, skb, cur_mss, cur_mss))
			return -ENOMEM; /* We'll try again later. */
	} else {
		int oldpcount = tcp_skb_pcount(skb);

		if (unlikely(oldpcount > 1)) {
			tcp_init_tso_segs(sk, skb, cur_mss);
			tcp_adjust_pcount(sk, skb, oldpcount - tcp_skb_pcount(skb));
		}
	}

	tcp_retrans_try_collapse(sk, skb, cur_mss);

	/* Some Solaris stacks overoptimize and ignore the FIN on a
	 * retransmit when old data is attached.  So strip it off
	 * since it is cheap to do so and saves bytes on the network.
	 */
	if (skb->len > 0 &&
	    (TCP_SKB_CB(skb)->flags & TCPHDR_FIN) &&
	    tp->snd_una == (TCP_SKB_CB(skb)->end_seq - 1)) {
		if (!pskb_trim(skb, 0)) {
			/* Reuse, even though it does some unnecessary work */
			tcp_init_nondata_skb(skb, TCP_SKB_CB(skb)->end_seq - 1,
					     TCP_SKB_CB(skb)->flags);
			skb->ip_summed = CHECKSUM_NONE;
		}
	}

	/* Make a copy, if the first transmission SKB clone we made
	 * is still in somebody's hands, else make a clone.
	 */
	TCP_SKB_CB(skb)->when = tcp_time_stamp;

	err = tcp_transmit_skb(sk, skb, 1, GFP_ATOMIC);

	if (err == 0) {
		/* Update global TCP statistics. */
		TCP_INC_STATS(sock_net(sk), TCP_MIB_RETRANSSEGS);

		tp->total_retrans++;

		if (!tp->retrans_out)
			tp->lost_retrans_low = tp->snd_nxt;

		TCP_SKB_CB(skb)->sacked |= TCPCB_RETRANS;
		tp->retrans_out += tcp_skb_pcount(skb);

		/* Save stamp of the first retransmit. */
		if (!tp->retrans_stamp)
			tp->retrans_stamp = TCP_SKB_CB(skb)->when;

		tp->undo_retrans += tcp_skb_pcount(skb);

		/* snd_nxt is stored to detect loss of retransmitted segment,
		 * see tcp_input.c tcp_sacktag_write_queue().
		 */
		TCP_SKB_CB(skb)->ack_seq = tp->snd_nxt;
	}
	return err;
}

/* Check if we forward retransmits are possible in the current
 * window/congestion state.
 */
static int tcp_can_forward_retransmit(struct sock *sk)
{
	const struct inet_connection_sock *icsk = inet_csk(sk);
	struct tcp_sock *tp = tcp_sk(sk);

	/* Forward retransmissions are possible only during Recovery. */
	if (icsk->icsk_ca_state != TCP_CA_Recovery)
		return 0;

	/* No forward retransmissions in Reno are possible. */
	if (tcp_is_reno(tp))
		return 0;

	/* Yeah, we have to make difficult choice between forward transmission
	 * and retransmission... Both ways have their merits...
	 *
	 * For now we do not retransmit anything, while we have some new
	 * segments to send. In the other cases, follow rule 3 for
	 * NextSeg() specified in RFC3517.
	 */

	if (tcp_may_send_now(sk))
		return 0;

	return 1;
}

/* This gets called after a retransmit timeout, and the initially
 * retransmitted data is acknowledged.  It tries to continue
 * resending the rest of the retransmit queue, until either
 * we've sent it all or the congestion window limit is reached.
 * If doing SACK, the first ACK which comes back for a timeout
 * based retransmit packet might feed us FACK information again.
 * If so, we use it to avoid unnecessarily retransmissions.
 */
void tcp_xmit_retransmit_queue(struct sock *sk)
{
	const struct inet_connection_sock *icsk = inet_csk(sk);
	struct tcp_sock *tp = tcp_sk(sk);
	struct sk_buff *skb;
	struct sk_buff *hole = NULL;
	u32 last_lost;
	int mib_idx;
	int fwd_rexmitting = 0;

	BUG_ON(is_meta_sk(sk));

	if (!tp->packets_out)
		return;

	if (!tp->lost_out)
		tp->retransmit_high = tp->snd_una;

	if (tp->retransmit_skb_hint) {
		skb = tp->retransmit_skb_hint;
		last_lost = TCP_SKB_CB(skb)->end_seq;
		if (after(last_lost, tp->retransmit_high))
			last_lost = tp->retransmit_high;
	} else {
		skb = tcp_write_queue_head(sk);
		last_lost = tp->snd_una;
	}

	tcp_for_write_queue_from(skb, sk) {
		__u8 sacked = TCP_SKB_CB(skb)->sacked;

		if (skb == tcp_send_head(sk))
			break;
		/* we could do better than to assign each time */
		if (hole == NULL)
			tp->retransmit_skb_hint = skb;

		/* Assume this retransmit will generate
		 * only one packet for congestion window
		 * calculation purposes.  This works because
		 * tcp_retransmit_skb() will chop up the
		 * packet to be MSS sized and all the
		 * packet counting works out.
		 */
		if (tcp_packets_in_flight(tp) >= tp->snd_cwnd)
			return;

		if (fwd_rexmitting) {
begin_fwd:
			if (!before(TCP_SKB_CB(skb)->seq, tcp_highest_sack_seq(tp)))
				break;
			mib_idx = LINUX_MIB_TCPFORWARDRETRANS;

		} else if (!before(TCP_SKB_CB(skb)->seq, tp->retransmit_high)) {
			tp->retransmit_high = last_lost;
			if (!tcp_can_forward_retransmit(sk))
				break;
			/* Backtrack if necessary to non-L'ed skb */
			if (hole != NULL) {
				skb = hole;
				hole = NULL;
			}
			fwd_rexmitting = 1;
			goto begin_fwd;

		} else if (!(sacked & TCPCB_LOST)) {
			if (hole == NULL && !(sacked & (TCPCB_SACKED_RETRANS|TCPCB_SACKED_ACKED)))
				hole = skb;
			continue;

		} else {
			last_lost = TCP_SKB_CB(skb)->end_seq;
			if (icsk->icsk_ca_state != TCP_CA_Loss)
				mib_idx = LINUX_MIB_TCPFASTRETRANS;
			else
				mib_idx = LINUX_MIB_TCPSLOWSTARTRETRANS;
		}

		if (sacked & (TCPCB_SACKED_ACKED|TCPCB_SACKED_RETRANS))
			continue;

		if (tcp_retransmit_skb(sk, skb))
			return;
		NET_INC_STATS_BH(sock_net(sk), mib_idx);

		if (skb == tcp_write_queue_head(sk))
			inet_csk_reset_xmit_timer(sk, ICSK_TIME_RETRANS,
						  inet_csk(sk)->icsk_rto,
						  TCP_RTO_MAX);
	}
}

/* Send a fin.  The caller locks the socket for us.  This cannot be
 * allowed to fail queueing a FIN frame under any circumstances.
 */
void tcp_send_fin(struct sock *sk)
{
	struct tcp_sock *tp = tcp_sk(sk);
	struct sk_buff *skb = tcp_write_queue_tail(sk);
	int mss_now;

	/* Optimization, tack on the FIN if we have a queue of
	 * unsent frames.  But be careful about outgoing SACKS
	 * and IP options.
	 */
	if (!tp->mpc) mss_now = tcp_current_mss(sk);
	else mss_now = sysctl_mptcp_mss;

	if (tcp_send_head(sk) != NULL) {
		TCP_SKB_CB(skb)->flags |= TCPHDR_FIN;
		TCP_SKB_CB(skb)->end_seq++;
		tp->write_seq++;
	} else {
		/* Socket is locked, keep trying until memory is available.
		   Due to the possible call from tcp_write_xmit, we might
		   be called from interrupt context, hence the following cond.*/
		if (!in_interrupt())
			for (;;) {
				skb = alloc_skb_fclone(MAX_TCP_HEADER,
						       sk->sk_allocation);
				if (skb)
					break;
				yield();
			}
		else
			skb = alloc_skb_fclone(MAX_TCP_HEADER,
					       GFP_ATOMIC);

		/* Reserve space for headers and prepare control bits. */
		skb_reserve(skb, MAX_TCP_HEADER);
		/* FIN eats a sequence byte, write_seq advanced by
		   tcp_queue_skb(). */
		tcp_init_nondata_skb(skb, tp->write_seq,
				     TCPHDR_ACK | TCPHDR_FIN);
		tcp_queue_skb(sk, skb);
	}
	__tcp_push_pending_frames(sk, mss_now, TCP_NAGLE_OFF);
}

/* We get here when a process closes a file descriptor (either due to
 * an explicit close() or as a byproduct of exit()'ing) and there
 * was unread data in the receive queue.  This behavior is recommended
 * by RFC 2525, section 2.17.  -DaveM
 */
void tcp_send_active_reset(struct sock *sk, gfp_t priority)
{
	struct sk_buff *skb;

	/* NOTE: No TCP options attached and we never retransmit this. */
	skb = alloc_skb(MAX_TCP_HEADER, priority);
	if (!skb) {
		NET_INC_STATS(sock_net(sk), LINUX_MIB_TCPABORTFAILED);
		return;
	}

	/* Reserve space for headers and prepare control bits. */
	skb_reserve(skb, MAX_TCP_HEADER);
	tcp_init_nondata_skb(skb, tcp_acceptable_seq(sk),
			     TCPHDR_ACK | TCPHDR_RST);
	/* Send it off. */
	TCP_SKB_CB(skb)->when = tcp_time_stamp;
	if (tcp_transmit_skb(sk, skb, 0, priority))
		NET_INC_STATS(sock_net(sk), LINUX_MIB_TCPABORTFAILED);

	TCP_INC_STATS(sock_net(sk), TCP_MIB_OUTRSTS);
}

/* Send a crossed SYN-ACK during socket establishment.
 * WARNING: This routine must only be called when we have already sent
 * a SYN packet that crossed the incoming SYN that caused this routine
 * to get called. If this assumption fails then the initial rcv_wnd
 * and rcv_wscale values will not be correct.
 */
int tcp_send_synack(struct sock *sk)
{
	struct sk_buff *skb;

	skb = tcp_write_queue_head(sk);
	if (skb == NULL || !(TCP_SKB_CB(skb)->flags & TCPHDR_SYN)) {
		printk(KERN_DEBUG "tcp_send_synack: wrong queue state\n");
		return -EFAULT;
	}
	if (!(TCP_SKB_CB(skb)->flags & TCPHDR_ACK)) {
		if (skb_cloned(skb)) {
			struct sk_buff *nskb = skb_copy(skb, GFP_ATOMIC);
			if (nskb == NULL)
				return -ENOMEM;
			tcp_unlink_write_queue(skb, sk);
			skb_header_release(nskb);
			__tcp_add_write_queue_head(sk, nskb);
			sk_wmem_free_skb(sk, skb);
			sk->sk_wmem_queued += nskb->truesize;
			sk_mem_charge(sk, nskb->truesize);
			skb = nskb;
		}

		TCP_SKB_CB(skb)->flags |= TCPHDR_ACK;
		TCP_ECN_send_synack(tcp_sk(sk), skb);
	}
	TCP_SKB_CB(skb)->when = tcp_time_stamp;
	return tcp_transmit_skb(sk, skb, 1, GFP_ATOMIC);
}

/* Prepare a SYN-ACK. */
struct sk_buff *tcp_make_synack(struct sock *sk, struct dst_entry *dst,
				struct request_sock *req,
				struct request_values *rvp)
{
	struct tcp_out_options opts;
	struct tcp_extend_values *xvp = tcp_xv(rvp);
	struct inet_request_sock *ireq = inet_rsk(req);
	struct tcp_sock *tp = tcp_sk(sk);
	const struct tcp_cookie_values *cvp = tp->cookie_values;
	struct tcphdr *th;
	struct sk_buff *skb;
	struct tcp_md5sig_key *md5;
	int tcp_header_size;
	int mss;
	int s_data_desired = 0;

	if (cvp != NULL && cvp->s_data_constant && cvp->s_data_desired)
		s_data_desired = cvp->s_data_desired;
	skb = sock_wmalloc(sk, MAX_TCP_HEADER + 15 + s_data_desired, 1, GFP_ATOMIC);
	if (skb == NULL)
		return NULL;

	/* Reserve space for headers. */
	skb_reserve(skb, MAX_TCP_HEADER);

	skb_dst_set(skb, dst_clone(dst));

<<<<<<< HEAD
	mss = dst_metric_advmss(dst);
=======
	if (req->saw_mpc)
		mss = sysctl_mptcp_mss;
	else
		mss = dst_metric(dst, RTAX_ADVMSS);

>>>>>>> 93011118
	if (tp->rx_opt.user_mss && tp->rx_opt.user_mss < mss)
		mss = tp->rx_opt.user_mss;

	if (req->rcv_wnd == 0) { /* ignored for retransmitted syns */
		__u8 rcv_wscale;
		/* Set this up on the first call only */
		req->window_clamp = tp->window_clamp ? : dst_metric(dst, RTAX_WINDOW);

		/* limit the window selection if the user enforce a smaller rx buffer */
		if (sk->sk_userlocks & SOCK_RCVBUF_LOCK &&
		    (req->window_clamp > tcp_full_space(sk) || req->window_clamp == 0))
			req->window_clamp = tcp_full_space(sk);

		/* tcp_full_space because it is guaranteed to be the first packet */
#ifdef CONFIG_MTCP
		tcp_select_initial_window(tcp_full_space(sk),
					  mss - (ireq->tstamp_ok ?
						 TCPOLEN_TSTAMP_ALIGNED : 0),
					  &req->rcv_wnd,
					  &req->window_clamp,
					  ireq->wscale_ok,
					  &rcv_wscale,
					  dst_metric(dst, RTAX_INITRWND));
#else
		tcp_select_initial_window(tcp_full_space(sk),
					  mss - (ireq->tstamp_ok ?
						 TCPOLEN_TSTAMP_ALIGNED : 0),
					  &req->rcv_wnd,
					  &req->window_clamp,
					  ireq->wscale_ok,
					  &rcv_wscale,
					  dst_metric(dst, RTAX_INITRWND));
#endif
		ireq->rcv_wscale = rcv_wscale;
	}

	memset(&opts, 0, sizeof(opts));
#ifdef CONFIG_SYN_COOKIES
	if (unlikely(req->cookie_ts))
		TCP_SKB_CB(skb)->when = cookie_init_timestamp(req);
	else
#endif
	TCP_SKB_CB(skb)->when = tcp_time_stamp;
	tcp_header_size = tcp_synack_options(sk, req, mss,
					     skb, &opts, &md5, xvp)
			+ sizeof(*th);

	skb_push(skb, tcp_header_size);
	skb_reset_transport_header(skb);

	th = tcp_hdr(skb);
	memset(th, 0, sizeof(struct tcphdr));
	th->syn = 1;
	th->ack = 1;
	TCP_ECN_make_synack(req, th);
	th->source = ireq->loc_port;
	th->dest = ireq->rmt_port;
	/* Setting of flags are superfluous here for callers (and ECE is
	 * not even correctly set)
	 */
	tcp_init_nondata_skb(skb, tcp_rsk(req)->snt_isn,
			     TCPHDR_SYN | TCPHDR_ACK);

	if (OPTION_COOKIE_EXTENSION & opts.options) {
		if (s_data_desired) {
			u8 *buf = skb_put(skb, s_data_desired);

			/* copy data directly from the listening socket. */
			memcpy(buf, cvp->s_data_payload, s_data_desired);
			TCP_SKB_CB(skb)->end_seq += s_data_desired;
		}

		if (opts.hash_size > 0) {
			__u32 workspace[SHA_WORKSPACE_WORDS];
			u32 *mess = &xvp->cookie_bakery[COOKIE_DIGEST_WORDS];
			u32 *tail = &mess[COOKIE_MESSAGE_WORDS-1];

			/* Secret recipe depends on the Timestamp, (future)
			 * Sequence and Acknowledgment Numbers, Initiator
			 * Cookie, and others handled by IP variant caller.
			 */
			*tail-- ^= opts.tsval;
			*tail-- ^= tcp_rsk(req)->rcv_isn + 1;
			*tail-- ^= TCP_SKB_CB(skb)->seq + 1;

			/* recommended */
			*tail-- ^= (((__force u32)th->dest << 16) | (__force u32)th->source);
			*tail-- ^= (u32)(unsigned long)cvp; /* per sockopt */

			sha_transform((__u32 *)&xvp->cookie_bakery[0],
				      (char *)mess,
				      &workspace[0]);
			opts.hash_location =
				(__u8 *)&xvp->cookie_bakery[0];
		}
	}

	th->seq = htonl(TCP_SKB_CB(skb)->seq);
	th->ack_seq = htonl(tcp_rsk(req)->rcv_isn + 1);

	/* RFC1323: The window in SYN & SYN/ACK segments is never scaled. */
	th->window = htons(min(req->rcv_wnd, 65535U));
	tcp_options_write((__be32 *)(th + 1), tp, &opts);
	th->doff = (tcp_header_size >> 2);
	TCP_ADD_STATS(sock_net(sk), TCP_MIB_OUTSEGS, tcp_skb_pcount(skb));

#ifdef CONFIG_TCP_MD5SIG
	/* Okay, we have all we need - do the md5 hash if needed */
	if (md5) {
		tcp_rsk(req)->af_specific->calc_md5_hash(opts.hash_location,
					       md5, NULL, req, skb);
	}
#endif

	return skb;
}
EXPORT_SYMBOL(tcp_make_synack);

/* Do all connect socket setups that can be done AF independent. */
static void tcp_connect_init(struct sock *sk)
{
	struct dst_entry *dst = __sk_dst_get(sk);
	struct tcp_sock *tp = tcp_sk(sk);
	__u8 rcv_wscale;

	/* We'll fix this up when we get a response from the other end.
	 * See tcp_input.c:tcp_rcv_state_process case TCP_SYN_SENT.
	 */
	tp->tcp_header_len = sizeof(struct tcphdr) +
		(sysctl_tcp_timestamps ? TCPOLEN_TSTAMP_ALIGNED : 0);

#ifdef CONFIG_TCP_MD5SIG
	if (tp->af_specific->md5_lookup(sk, sk) != NULL)
		tp->tcp_header_len += TCPOLEN_MD5SIG_ALIGNED;
#endif

	/* If user gave his TCP_MAXSEG, record it to clamp */
	if (tp->rx_opt.user_mss)
		tp->rx_opt.mss_clamp = tp->rx_opt.user_mss;
	tp->max_window = 0;
	tcp_mtup_init(sk);
	tcp_sync_mss(sk, dst_mtu(dst));

	if (!tp->window_clamp)
		tp->window_clamp = dst_metric(dst, RTAX_WINDOW);
<<<<<<< HEAD
	tp->advmss = dst_metric_advmss(dst);
=======
#ifdef CONFIG_MTCP
	if (do_mptcp(sk)) {
		tp->advmss = sysctl_mptcp_mss;
	}
	else
#endif
	{
		tp->advmss = dst_metric(dst, RTAX_ADVMSS);
	}

>>>>>>> 93011118
	if (tp->rx_opt.user_mss && tp->rx_opt.user_mss < tp->advmss)
		tp->advmss = tp->rx_opt.user_mss;

	tcp_initialize_rcv_mss(sk);

<<<<<<< HEAD
	/* limit the window selection if the user enforce a smaller rx buffer */
	if (sk->sk_userlocks & SOCK_RCVBUF_LOCK &&
	    (tp->window_clamp > tcp_full_space(sk) || tp->window_clamp == 0))
		tp->window_clamp = tcp_full_space(sk);

=======
#ifdef CONFIG_MTCP
>>>>>>> 93011118
	tcp_select_initial_window(tcp_full_space(sk),
				  tp->advmss - (tp->rx_opt.ts_recent_stamp ? tp->tcp_header_len - sizeof(struct tcphdr) : 0),
				  &tp->rcv_wnd,
				  &tp->window_clamp,
				  sysctl_tcp_window_scaling,
				  &rcv_wscale,
				  dst_metric(dst, RTAX_INITRWND));

	mtcp_update_window_clamp(tp->mpcb);
#else
	tcp_select_initial_window(tcp_full_space(sk),
				  tp->advmss - (tp->rx_opt.ts_recent_stamp
						? tp->tcp_header_len -
						sizeof(struct tcphdr) : 0),
				  &tp->rcv_wnd,
				  &tp->window_clamp,
				  sysctl_tcp_window_scaling,
				  &rcv_wscale);
#endif

	tp->rx_opt.rcv_wscale = rcv_wscale;
	tp->rcv_ssthresh = tp->rcv_wnd;

	sk->sk_err = 0;
	sock_reset_flag(sk, SOCK_DONE);
	tp->snd_wnd = 0;
	tcp_init_wl(tp, 0);
	tp->snd_una = tp->write_seq;
	tp->snd_sml = tp->write_seq;
	tp->snd_up = tp->write_seq;
	tp->rcv_nxt = 0;
	tp->rcv_wup = 0;
	tp->copied_seq = 0;

	inet_csk(sk)->icsk_rto = TCP_TIMEOUT_INIT;
	inet_csk(sk)->icsk_retransmits = 0;
	tcp_clear_retrans(tp);
}

/* Build a SYN and send it off. */
int tcp_connect(struct sock *sk)
{
	struct tcp_sock *tp = tcp_sk(sk);
	struct sk_buff *buff;
	int err;

	tcp_connect_init(sk);

	buff = alloc_skb_fclone(MAX_TCP_HEADER + 15, sk->sk_allocation);
	if (unlikely(buff == NULL))
		return -ENOBUFS;

	/* Reserve space for headers. */
	skb_reserve(buff, MAX_TCP_HEADER);

	tp->snd_nxt = tp->write_seq;
	tcp_init_nondata_skb(buff, tp->write_seq++, TCPHDR_SYN);
	TCP_ECN_send_syn(sk, buff);

	/* Send it off. */
	TCP_SKB_CB(buff)->when = tcp_time_stamp;
	tp->retrans_stamp = TCP_SKB_CB(buff)->when;
	skb_header_release(buff);
	__tcp_add_write_queue_tail(sk, buff);
	sk->sk_wmem_queued += buff->truesize;
	sk_mem_charge(sk, buff->truesize);
	tp->packets_out += tcp_skb_pcount(buff);
	err = tcp_transmit_skb(sk, buff, 1, sk->sk_allocation);
	if (err == -ECONNREFUSED)
		return err;

	/* We change tp->snd_nxt after the tcp_transmit_skb() call
	 * in order to make this packet get counted in tcpOutSegs.
	 */
	tp->snd_nxt = tp->write_seq;
	tp->pushed_seq = tp->write_seq;
	TCP_INC_STATS(sock_net(sk), TCP_MIB_ACTIVEOPENS);

	/* Timer for repeating the SYN until an answer. */
	inet_csk_reset_xmit_timer(sk, ICSK_TIME_RETRANS,
				  inet_csk(sk)->icsk_rto, TCP_RTO_MAX);
	return 0;
}
EXPORT_SYMBOL(tcp_connect);

/* Send out a delayed ack, the caller does the policy checking
 * to see if we should even be here.  See tcp_input.c:tcp_ack_snd_check()
 * for details.
 */
void tcp_send_delayed_ack(struct sock *sk)
{
	struct inet_connection_sock *icsk = inet_csk(sk);
	int ato = icsk->icsk_ack.ato;
	unsigned long timeout;

	if (ato > TCP_DELACK_MIN) {
		const struct tcp_sock *tp = tcp_sk(sk);
		int max_ato = HZ / 2;

		if (icsk->icsk_ack.pingpong ||
		    (icsk->icsk_ack.pending & ICSK_ACK_PUSHED))
			max_ato = TCP_DELACK_MAX;

		/* Slow path, intersegment interval is "high". */

		/* If some rtt estimate is known, use it to bound delayed ack.
		 * Do not use inet_csk(sk)->icsk_rto here, use results of rtt measurements
		 * directly.
		 */
		if (tp->srtt) {
			int rtt = max(tp->srtt >> 3, TCP_DELACK_MIN);

			if (rtt < max_ato)
				max_ato = rtt;
		}

		ato = min(ato, max_ato);
	}

	/* Stay within the limit we were given */
	timeout = jiffies + ato;

	/* Use new timeout only if there wasn't a older one earlier. */
	if (icsk->icsk_ack.pending & ICSK_ACK_TIMER) {
		/* If delack timer was blocked or is about to expire,
		 * send ACK now.
		 */
		if (icsk->icsk_ack.blocked ||
		    time_before_eq(icsk->icsk_ack.timeout, jiffies + (ato >> 2))) {
			tcp_send_ack(sk);
			return;
		}

		if (!time_before(timeout, icsk->icsk_ack.timeout))
			timeout = icsk->icsk_ack.timeout;
	}
	icsk->icsk_ack.pending |= ICSK_ACK_SCHED | ICSK_ACK_TIMER;
	icsk->icsk_ack.timeout = timeout;
	sk_reset_timer(sk, &icsk->icsk_delack_timer, timeout);
}

/* This routine sends an ack and also updates the window. */
void tcp_send_ack(struct sock *sk)
{
	struct sk_buff *buff;

	/* If we have been reset, we may not send again. */
	if (sk->sk_state == TCP_CLOSE)
		return;

	/* We are not putting this on the write queue, so
	 * tcp_transmit_skb() will set the ownership to this
	 * sock.
	 */
	buff = alloc_skb(MAX_TCP_HEADER, GFP_ATOMIC);
	if (buff == NULL) {
		inet_csk_schedule_ack(sk);
		inet_csk(sk)->icsk_ack.ato = TCP_ATO_MIN;
		inet_csk_reset_xmit_timer(sk, ICSK_TIME_DACK,
					  TCP_DELACK_MAX, TCP_RTO_MAX);
		return;
	}

	/* Reserve space for headers and prepare control bits. */
	skb_reserve(buff, MAX_TCP_HEADER);
	tcp_init_nondata_skb(buff, tcp_acceptable_seq(sk), TCPHDR_ACK);

	/* Send it off, this clears delayed acks for us. */
	TCP_SKB_CB(buff)->when = tcp_time_stamp;
	tcp_transmit_skb(sk, buff, 0, GFP_ATOMIC);
}

/* This routine sends a packet with an out of date sequence
 * number. It assumes the other end will try to ack it.
 *
 * Question: what should we make while urgent mode?
 * 4.4BSD forces sending single byte of data. We cannot send
 * out of window data, because we have SND.NXT==SND.MAX...
 *
 * Current solution: to send TWO zero-length segments in urgent mode:
 * one is with SEG.SEQ=SND.UNA to deliver urgent pointer, another is
 * out-of-date with SND.UNA-1 to probe window.
 */
static int tcp_xmit_probe_skb(struct sock *sk, int urgent)
{
	struct tcp_sock *tp = tcp_sk(sk);
	struct sk_buff *skb;

	/* We don't queue it, tcp_transmit_skb() sets ownership. */
	skb = alloc_skb(MAX_TCP_HEADER, GFP_ATOMIC);
	if (skb == NULL)
		return -1;

	/* Reserve space for headers and set control bits. */
	skb_reserve(skb, MAX_TCP_HEADER);
	/* Use a previous sequence.  This should cause the other
	 * end to send an ack.  Don't queue or clone SKB, just
	 * send it.
	 */
	tcp_init_nondata_skb(skb, tp->snd_una - !urgent, TCPHDR_ACK);
	TCP_SKB_CB(skb)->when = tcp_time_stamp;
	return tcp_transmit_skb(sk, skb, 0, GFP_ATOMIC);
}

/* Initiate keepalive or window probe from timer. */
int tcp_write_wakeup(struct sock *sk)
{
	struct tcp_sock *tp = tcp_sk(sk);
	struct sk_buff *skb;

	if (sk->sk_state == TCP_CLOSE)
		return -1;

	if ((skb = tcp_send_head(sk)) != NULL &&
	    before((tp->mpc) ? TCP_SKB_CB(skb)->data_seq:
		   TCP_SKB_CB(skb)->seq, tcp_wnd_end(tp, tp->mpc))) {
		int err;
		unsigned int mss = tcp_current_mss(sk);
		unsigned int seg_size = tcp_wnd_end(tp,tp->mpc) -
			((tp->mpc)?TCP_SKB_CB(skb)->data_seq:
			 TCP_SKB_CB(skb)->seq);

		if (before(tp->pushed_seq, TCP_SKB_CB(skb)->end_seq))
			tp->pushed_seq = TCP_SKB_CB(skb)->end_seq;

		/* We are probing the opening of a window
		 * but the window size is != 0
		 * must have been a result SWS avoidance ( sender )
		 */
		if (seg_size < TCP_SKB_CB(skb)->end_seq - TCP_SKB_CB(skb)->seq ||
		    skb->len > mss) {
			seg_size = min(seg_size, mss);
			TCP_SKB_CB(skb)->flags |= TCPHDR_PSH;
			if (tcp_fragment(sk, skb, seg_size, mss))
				return -1;
		} else if (!tcp_skb_pcount(skb))
			tcp_set_skb_tso_segs(sk, skb, mss);

		TCP_SKB_CB(skb)->flags |= TCPHDR_PSH;
		TCP_SKB_CB(skb)->when = tcp_time_stamp;
		err = tcp_transmit_skb(sk, skb, 1, GFP_ATOMIC);
		if (!err)
			tcp_event_new_data_sent(sk, skb);
		return err;
	} else {
		if (between(tp->snd_up, tp->snd_una + 1, tp->snd_una + 0xFFFF))
			tcp_xmit_probe_skb(sk, 1);
		return tcp_xmit_probe_skb(sk, 0);
	}
}

/* A window probe timeout has occurred.  If window is not closed send
 * a partial packet else a zero probe.
 */
void tcp_send_probe0(struct sock *sk)
{
	struct inet_connection_sock *icsk = inet_csk(sk);
	struct tcp_sock *tp = tcp_sk(sk);
	int err;

	err = tcp_write_wakeup(sk);

	if (tp->packets_out || !tcp_send_head(sk)) {
		/* Cancel probe timer, if it is not required. */
		icsk->icsk_probes_out = 0;
		icsk->icsk_backoff = 0;
		return;
	}

	if (err <= 0) {
		if (icsk->icsk_backoff < sysctl_tcp_retries2)
			icsk->icsk_backoff++;
		icsk->icsk_probes_out++;
		inet_csk_reset_xmit_timer(sk, ICSK_TIME_PROBE0,
					  min(icsk->icsk_rto << icsk->icsk_backoff, TCP_RTO_MAX),
					  TCP_RTO_MAX);
	} else {
		/* If packet was not sent due to local congestion,
		 * do not backoff and do not remember icsk_probes_out.
		 * Let local senders to fight for local resources.
		 *
		 * Use accumulated backoff yet.
		 */
		if (!icsk->icsk_probes_out)
			icsk->icsk_probes_out = 1;
		inet_csk_reset_xmit_timer(sk, ICSK_TIME_PROBE0,
					  min(icsk->icsk_rto << icsk->icsk_backoff,
					      TCP_RESOURCE_PROBE_INTERVAL),
					  TCP_RTO_MAX);
	}
}<|MERGE_RESOLUTION|>--- conflicted
+++ resolved
@@ -1748,13 +1748,8 @@
 	else
 		mss=tcp_current_mss(sk);
 
-<<<<<<< HEAD
 	return skb &&
-		tcp_snd_test(sk, skb, tcp_current_mss(sk),
-=======
-	return (skb &&
 		tcp_snd_test(sk, skb, mss,
->>>>>>> 93011118
 			     (tcp_skb_is_last(sk, skb) ?
 			      tp->nonagle : TCP_NAGLE_PUSH));
 }
@@ -3046,15 +3041,11 @@
 
 	skb_dst_set(skb, dst_clone(dst));
 
-<<<<<<< HEAD
-	mss = dst_metric_advmss(dst);
-=======
 	if (req->saw_mpc)
 		mss = sysctl_mptcp_mss;
 	else
-		mss = dst_metric(dst, RTAX_ADVMSS);
-
->>>>>>> 93011118
+		mss = dst_metric_advmss(dst);
+
 	if (tp->rx_opt.user_mss && tp->rx_opt.user_mss < mss)
 		mss = tp->rx_opt.user_mss;
 
@@ -3200,9 +3191,6 @@
 
 	if (!tp->window_clamp)
 		tp->window_clamp = dst_metric(dst, RTAX_WINDOW);
-<<<<<<< HEAD
-	tp->advmss = dst_metric_advmss(dst);
-=======
 #ifdef CONFIG_MTCP
 	if (do_mptcp(sk)) {
 		tp->advmss = sysctl_mptcp_mss;
@@ -3210,24 +3198,20 @@
 	else
 #endif
 	{
-		tp->advmss = dst_metric(dst, RTAX_ADVMSS);
-	}
-
->>>>>>> 93011118
+		tp->advmss = dst_metric_advmss(dst);
+	}
+
 	if (tp->rx_opt.user_mss && tp->rx_opt.user_mss < tp->advmss)
 		tp->advmss = tp->rx_opt.user_mss;
 
 	tcp_initialize_rcv_mss(sk);
 
-<<<<<<< HEAD
 	/* limit the window selection if the user enforce a smaller rx buffer */
 	if (sk->sk_userlocks & SOCK_RCVBUF_LOCK &&
 	    (tp->window_clamp > tcp_full_space(sk) || tp->window_clamp == 0))
 		tp->window_clamp = tcp_full_space(sk);
 
-=======
 #ifdef CONFIG_MTCP
->>>>>>> 93011118
 	tcp_select_initial_window(tcp_full_space(sk),
 				  tp->advmss - (tp->rx_opt.ts_recent_stamp ? tp->tcp_header_len - sizeof(struct tcphdr) : 0),
 				  &tp->rcv_wnd,
