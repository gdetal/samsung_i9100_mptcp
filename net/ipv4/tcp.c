/*
 * INET		An implementation of the TCP/IP protocol suite for the LINUX
 *		operating system.  INET is implemented using the  BSD Socket
 *		interface as the means of communication with the user level.
 *
 *		Implementation of the Transmission Control Protocol(TCP).
 *
 * Authors:	Ross Biro
 *		Fred N. van Kempen, <waltje@uWalt.NL.Mugnet.ORG>
 *		Mark Evans, <evansmp@uhura.aston.ac.uk>
 *		Corey Minyard <wf-rch!minyard@relay.EU.net>
 *		Florian La Roche, <flla@stud.uni-sb.de>
 *		Charles Hedrick, <hedrick@klinzhai.rutgers.edu>
 *		Linus Torvalds, <torvalds@cs.helsinki.fi>
 *		Alan Cox, <gw4pts@gw4pts.ampr.org>
 *		Matthew Dillon, <dillon@apollo.west.oic.com>
 *		Arnt Gulbrandsen, <agulbra@nvg.unit.no>
 *		Jorge Cwik, <jorge@laser.satlink.net>
 *
 * Fixes:
 *		Alan Cox	:	Numerous verify_area() calls
 *		Alan Cox	:	Set the ACK bit on a reset
 *		Alan Cox	:	Stopped it crashing if it closed while
 *					sk->inuse=1 and was trying to connect
 *					(tcp_err()).
 *		Alan Cox	:	All icmp error handling was broken
 *					pointers passed where wrong and the
 *					socket was looked up backwards. Nobody
 *					tested any icmp error code obviously.
 *		Alan Cox	:	tcp_err() now handled properly. It
 *					wakes people on errors. poll
 *					behaves and the icmp error race
 *					has gone by moving it into sock.c
 *		Alan Cox	:	tcp_send_reset() fixed to work for
 *					everything not just packets for
 *					unknown sockets.
 *		Alan Cox	:	tcp option processing.
 *		Alan Cox	:	Reset tweaked (still not 100%) [Had
 *					syn rule wrong]
 *		Herp Rosmanith  :	More reset fixes
 *		Alan Cox	:	No longer acks invalid rst frames.
 *					Acking any kind of RST is right out.
 *		Alan Cox	:	Sets an ignore me flag on an rst
 *					receive otherwise odd bits of prattle
 *					escape still
 *		Alan Cox	:	Fixed another acking RST frame bug.
 *					Should stop LAN workplace lockups.
 *		Alan Cox	: 	Some tidyups using the new skb list
 *					facilities
 *		Alan Cox	:	sk->keepopen now seems to work
 *		Alan Cox	:	Pulls options out correctly on accepts
 *		Alan Cox	:	Fixed assorted sk->rqueue->next errors
 *		Alan Cox	:	PSH doesn't end a TCP read. Switched a
 *					bit to skb ops.
 *		Alan Cox	:	Tidied tcp_data to avoid a potential
 *					nasty.
 *		Alan Cox	:	Added some better commenting, as the
 *					tcp is hard to follow
 *		Alan Cox	:	Removed incorrect check for 20 * psh
 *	Michael O'Reilly	:	ack < copied bug fix.
 *	Johannes Stille		:	Misc tcp fixes (not all in yet).
 *		Alan Cox	:	FIN with no memory -> CRASH
 *		Alan Cox	:	Added socket option proto entries.
 *					Also added awareness of them to accept.
 *		Alan Cox	:	Added TCP options (SOL_TCP)
 *		Alan Cox	:	Switched wakeup calls to callbacks,
 *					so the kernel can layer network
 *					sockets.
 *		Alan Cox	:	Use ip_tos/ip_ttl settings.
 *		Alan Cox	:	Handle FIN (more) properly (we hope).
 *		Alan Cox	:	RST frames sent on unsynchronised
 *					state ack error.
 *		Alan Cox	:	Put in missing check for SYN bit.
 *		Alan Cox	:	Added tcp_select_window() aka NET2E
 *					window non shrink trick.
 *		Alan Cox	:	Added a couple of small NET2E timer
 *					fixes
 *		Charles Hedrick :	TCP fixes
 *		Toomas Tamm	:	TCP window fixes
 *		Alan Cox	:	Small URG fix to rlogin ^C ack fight
 *		Charles Hedrick	:	Rewrote most of it to actually work
 *		Linus		:	Rewrote tcp_read() and URG handling
 *					completely
 *		Gerhard Koerting:	Fixed some missing timer handling
 *		Matthew Dillon  :	Reworked TCP machine states as per RFC
 *		Gerhard Koerting:	PC/TCP workarounds
 *		Adam Caldwell	:	Assorted timer/timing errors
 *		Matthew Dillon	:	Fixed another RST bug
 *		Alan Cox	:	Move to kernel side addressing changes.
 *		Alan Cox	:	Beginning work on TCP fastpathing
 *					(not yet usable)
 *		Arnt Gulbrandsen:	Turbocharged tcp_check() routine.
 *		Alan Cox	:	TCP fast path debugging
 *		Alan Cox	:	Window clamping
 *		Michael Riepe	:	Bug in tcp_check()
 *		Matt Dillon	:	More TCP improvements and RST bug fixes
 *		Matt Dillon	:	Yet more small nasties remove from the
 *					TCP code (Be very nice to this man if
 *					tcp finally works 100%) 8)
 *		Alan Cox	:	BSD accept semantics.
 *		Alan Cox	:	Reset on closedown bug.
 *	Peter De Schrijver	:	ENOTCONN check missing in tcp_sendto().
 *		Michael Pall	:	Handle poll() after URG properly in
 *					all cases.
 *		Michael Pall	:	Undo the last fix in tcp_read_urg()
 *					(multi URG PUSH broke rlogin).
 *		Michael Pall	:	Fix the multi URG PUSH problem in
 *					tcp_readable(), poll() after URG
 *					works now.
 *		Michael Pall	:	recv(...,MSG_OOB) never blocks in the
 *					BSD api.
 *		Alan Cox	:	Changed the semantics of sk->socket to
 *					fix a race and a signal problem with
 *					accept() and async I/O.
 *		Alan Cox	:	Relaxed the rules on tcp_sendto().
 *		Yury Shevchuk	:	Really fixed accept() blocking problem.
 *		Craig I. Hagan  :	Allow for BSD compatible TIME_WAIT for
 *					clients/servers which listen in on
 *					fixed ports.
 *		Alan Cox	:	Cleaned the above up and shrank it to
 *					a sensible code size.
 *		Alan Cox	:	Self connect lockup fix.
 *		Alan Cox	:	No connect to multicast.
 *		Ross Biro	:	Close unaccepted children on master
 *					socket close.
 *		Alan Cox	:	Reset tracing code.
 *		Alan Cox	:	Spurious resets on shutdown.
 *		Alan Cox	:	Giant 15 minute/60 second timer error
 *		Alan Cox	:	Small whoops in polling before an
 *					accept.
 *		Alan Cox	:	Kept the state trace facility since
 *					it's handy for debugging.
 *		Alan Cox	:	More reset handler fixes.
 *		Alan Cox	:	Started rewriting the code based on
 *					the RFC's for other useful protocol
 *					references see: Comer, KA9Q NOS, and
 *					for a reference on the difference
 *					between specifications and how BSD
 *					works see the 4.4lite source.
 *		A.N.Kuznetsov	:	Don't time wait on completion of tidy
 *					close.
 *		Linus Torvalds	:	Fin/Shutdown & copied_seq changes.
 *		Linus Torvalds	:	Fixed BSD port reuse to work first syn
 *		Alan Cox	:	Reimplemented timers as per the RFC
 *					and using multiple timers for sanity.
 *		Alan Cox	:	Small bug fixes, and a lot of new
 *					comments.
 *		Alan Cox	:	Fixed dual reader crash by locking
 *					the buffers (much like datagram.c)
 *		Alan Cox	:	Fixed stuck sockets in probe. A probe
 *					now gets fed up of retrying without
 *					(even a no space) answer.
 *		Alan Cox	:	Extracted closing code better
 *		Alan Cox	:	Fixed the closing state machine to
 *					resemble the RFC.
 *		Alan Cox	:	More 'per spec' fixes.
 *		Jorge Cwik	:	Even faster checksumming.
 *		Alan Cox	:	tcp_data() doesn't ack illegal PSH
 *					only frames. At least one pc tcp stack
 *					generates them.
 *		Alan Cox	:	Cache last socket.
 *		Alan Cox	:	Per route irtt.
 *		Matt Day	:	poll()->select() match BSD precisely on error
 *		Alan Cox	:	New buffers
 *		Marc Tamsky	:	Various sk->prot->retransmits and
 *					sk->retransmits misupdating fixed.
 *					Fixed tcp_write_timeout: stuck close,
 *					and TCP syn retries gets used now.
 *		Mark Yarvis	:	In tcp_read_wakeup(), don't send an
 *					ack if state is TCP_CLOSED.
 *		Alan Cox	:	Look up device on a retransmit - routes may
 *					change. Doesn't yet cope with MSS shrink right
 *					but it's a start!
 *		Marc Tamsky	:	Closing in closing fixes.
 *		Mike Shaver	:	RFC1122 verifications.
 *		Alan Cox	:	rcv_saddr errors.
 *		Alan Cox	:	Block double connect().
 *		Alan Cox	:	Small hooks for enSKIP.
 *		Alexey Kuznetsov:	Path MTU discovery.
 *		Alan Cox	:	Support soft errors.
 *		Alan Cox	:	Fix MTU discovery pathological case
 *					when the remote claims no mtu!
 *		Marc Tamsky	:	TCP_CLOSE fix.
 *		Colin (G3TNE)	:	Send a reset on syn ack replies in
 *					window but wrong (fixes NT lpd problems)
 *		Pedro Roque	:	Better TCP window handling, delayed ack.
 *		Joerg Reuter	:	No modification of locked buffers in
 *					tcp_do_retransmit()
 *		Eric Schenk	:	Changed receiver side silly window
 *					avoidance algorithm to BSD style
 *					algorithm. This doubles throughput
 *					against machines running Solaris,
 *					and seems to result in general
 *					improvement.
 *	Stefan Magdalinski	:	adjusted tcp_readable() to fix FIONREAD
 *	Willy Konynenberg	:	Transparent proxying support.
 *	Mike McLagan		:	Routing by source
 *		Keith Owens	:	Do proper merging with partial SKB's in
 *					tcp_do_sendmsg to avoid burstiness.
 *		Eric Schenk	:	Fix fast close down bug with
 *					shutdown() followed by close().
 *		Andi Kleen 	:	Make poll agree with SIGIO
 *	Salvatore Sanfilippo	:	Support SO_LINGER with linger == 1 and
 *					lingertime == 0 (RFC 793 ABORT Call)
 *	Hirokazu Takahashi	:	Use copy_from_user() instead of
 *					csum_and_copy_from_user() if possible.
 *
 *		This program is free software; you can redistribute it and/or
 *		modify it under the terms of the GNU General Public License
 *		as published by the Free Software Foundation; either version
 *		2 of the License, or(at your option) any later version.
 *
 * Description of States:
 *
 *	TCP_SYN_SENT		sent a connection request, waiting for ack
 *
 *	TCP_SYN_RECV		received a connection request, sent ack,
 *				waiting for final ack in three-way handshake.
 *
 *	TCP_ESTABLISHED		connection established
 *
 *	TCP_FIN_WAIT1		our side has shutdown, waiting to complete
 *				transmission of remaining buffered data
 *
 *	TCP_FIN_WAIT2		all buffered data sent, waiting for remote
 *				to shutdown
 *
 *	TCP_CLOSING		both sides have shutdown but we still have
 *				data we have to finish sending
 *
 *	TCP_TIME_WAIT		timeout to catch resent junk before entering
 *				closed, can only be entered from FIN_WAIT2
 *				or CLOSING.  Required because the other end
 *				may not have gotten our last ACK causing it
 *				to retransmit the data packet (which we ignore)
 *
 *	TCP_CLOSE_WAIT		remote side has shutdown and is waiting for
 *				us to finish writing our data and to shutdown
 *				(we have to close() to move on to LAST_ACK)
 *
 *	TCP_LAST_ACK		out side has shutdown after remote has
 *				shutdown.  There may still be data in our
 *				buffer that we have to finish sending
 *
 *	TCP_CLOSE		socket is finished
 */

#include <linux/kernel.h>
#include <linux/module.h>
#include <linux/types.h>
#include <linux/fcntl.h>
#include <linux/poll.h>
#include <linux/init.h>
#include <linux/fs.h>
#include <linux/skbuff.h>
#include <linux/scatterlist.h>
#include <linux/splice.h>
#include <linux/net.h>
#include <linux/socket.h>
#include <linux/random.h>
#include <linux/bootmem.h>
#include <linux/highmem.h>
#include <linux/swap.h>
#include <linux/cache.h>
#include <linux/err.h>
#include <linux/crypto.h>
#include <linux/time.h>
#include <linux/slab.h>
#include <linux/uid_stat.h>

#include <net/icmp.h>
#include <net/mptcp.h>
#include <net/tcp.h>
#include <net/xfrm.h>
#include <net/ip.h>
#include <net/ip6_route.h>
#include <net/ipv6.h>
#include <net/transp_v6.h>
#include <net/netdma.h>
#include <net/sock.h>

#include <asm/uaccess.h>
#include <asm/ioctls.h>

int sysctl_tcp_fin_timeout __read_mostly = TCP_FIN_TIMEOUT;

struct percpu_counter tcp_orphan_count;
EXPORT_SYMBOL_GPL(tcp_orphan_count);

long sysctl_tcp_mem[3] __read_mostly;
int sysctl_tcp_wmem[3] __read_mostly;
int sysctl_tcp_rmem[3] __read_mostly;

EXPORT_SYMBOL(sysctl_tcp_mem);
EXPORT_SYMBOL(sysctl_tcp_rmem);
EXPORT_SYMBOL(sysctl_tcp_wmem);

atomic_long_t tcp_memory_allocated;	/* Current allocated memory. */
EXPORT_SYMBOL(tcp_memory_allocated);

/*
 * Current number of TCP sockets.
 */
struct percpu_counter tcp_sockets_allocated;
EXPORT_SYMBOL(tcp_sockets_allocated);

/*
 * TCP splice context
 */
struct tcp_splice_state {
	struct pipe_inode_info *pipe;
	size_t len;
	unsigned int flags;
};

/*
 * Pressure flag: try to collapse.
 * Technical note: it is used by multiple contexts non atomically.
 * All the __sk_mem_schedule() is of this nature: accounting
 * is strict, actions are advisory and have some latency.
 */
int tcp_memory_pressure __read_mostly;
EXPORT_SYMBOL(tcp_memory_pressure);

void tcp_enter_memory_pressure(struct sock *sk)
{
	if (!tcp_memory_pressure) {
		NET_INC_STATS(sock_net(sk), LINUX_MIB_TCPMEMORYPRESSURES);
		tcp_memory_pressure = 1;
	}
}
EXPORT_SYMBOL(tcp_enter_memory_pressure);

/* Convert seconds to retransmits based on initial and max timeout */
static u8 secs_to_retrans(int seconds, int timeout, int rto_max)
{
	u8 res = 0;

	if (seconds > 0) {
		int period = timeout;

		res = 1;
		while (seconds > period && res < 255) {
			res++;
			timeout <<= 1;
			if (timeout > rto_max)
				timeout = rto_max;
			period += timeout;
		}
	}
	return res;
}

/* Convert retransmits to seconds based on initial and max timeout */
static int retrans_to_secs(u8 retrans, int timeout, int rto_max)
{
	int period = 0;

	if (retrans > 0) {
		period = timeout;
		while (--retrans) {
			timeout <<= 1;
			if (timeout > rto_max)
				timeout = rto_max;
			period += timeout;
		}
	}
	return period;
}

/*
 *	Wait for a TCP event.
 *
 *	Note that we don't need to lock the socket, as the upper poll layers
 *	take care of normal races (between the test and the event) and we don't
 *	go look at any of the socket buffers directly.
 */
unsigned int tcp_poll(struct file *file, struct socket *sock, poll_table *wait)
{
	unsigned int mask;
	struct sock *sk = sock->sk;
	const struct tcp_sock *tp = tcp_sk(sk);

	sock_poll_wait(file, sk_sleep(sk), wait);
	if (sk->sk_state == TCP_LISTEN)
		return inet_csk_listen_poll(sk);

	/* Socket is not locked. We are protected from async events
	 * by poll logic and correct handling of state changes
	 * made by other threads is impossible in any case.
	 */

	mask = 0;

	/*
	 * POLLHUP is certainly not done right. But poll() doesn't
	 * have a notion of HUP in just one direction, and for a
	 * socket the read side is more interesting.
	 *
	 * Some poll() documentation says that POLLHUP is incompatible
	 * with the POLLOUT/POLLWR flags, so somebody should check this
	 * all. But careful, it tends to be safer to return too many
	 * bits than too few, and you can easily break real applications
	 * if you don't tell them that something has hung up!
	 *
	 * Check-me.
	 *
	 * Check number 1. POLLHUP is _UNMASKABLE_ event (see UNIX98 and
	 * our fs/select.c). It means that after we received EOF,
	 * poll always returns immediately, making impossible poll() on write()
	 * in state CLOSE_WAIT. One solution is evident --- to set POLLHUP
	 * if and only if shutdown has been made in both directions.
	 * Actually, it is interesting to look how Solaris and DUX
	 * solve this dilemma. I would prefer, if POLLHUP were maskable,
	 * then we could set it on SND_SHUTDOWN. BTW examples given
	 * in Stevens' books assume exactly this behaviour, it explains
	 * why POLLHUP is incompatible with POLLOUT.	--ANK
	 *
	 * NOTE. Check for TCP_CLOSE is added. The goal is to prevent
	 * blocking on fresh not-connected or disconnected socket. --ANK
	 */
	if (sk->sk_shutdown == SHUTDOWN_MASK || sk->sk_state == TCP_CLOSE)
		mask |= POLLHUP;
	if (sk->sk_shutdown & RCV_SHUTDOWN)
		mask |= POLLIN | POLLRDNORM | POLLRDHUP;

	/* Connected? */
	if ((1 << sk->sk_state) & ~(TCPF_SYN_SENT | TCPF_SYN_RECV)) {
		int target = sock_rcvlowat(sk, 0, INT_MAX);

		if (tp->urg_seq == tp->copied_seq &&
		    !sock_flag(sk, SOCK_URGINLINE) &&
		    tp->urg_data)
			target++;

		/* Potential race condition. If read of tp below will
		 * escape above sk->sk_state, we can be illegally awaken
		 * in SYN_* states. */
		if (tp->rcv_nxt - tp->copied_seq >= target)
			mask |= POLLIN | POLLRDNORM;

		if (!(sk->sk_shutdown & SEND_SHUTDOWN)) {
			if (sk_stream_wspace(sk) >= sk_stream_min_wspace(sk)) {
				mask |= POLLOUT | POLLWRNORM;
			} else {  /* send SIGIO later */
				set_bit(SOCK_ASYNC_NOSPACE,
					&sk->sk_socket->flags);
				set_bit(SOCK_NOSPACE, &sk->sk_socket->flags);

				/* Race breaker. If space is freed after
				 * wspace test but before the flags are set,
				 * IO signal will be lost.
				 */
				if (sk_stream_wspace(sk) >= sk_stream_min_wspace(sk))
					mask |= POLLOUT | POLLWRNORM;
			}
		} else
			mask |= POLLOUT | POLLWRNORM;

		if (tp->urg_data & TCP_URG_VALID)
			mask |= POLLPRI;
	}
	/* This barrier is coupled with smp_wmb() in tcp_reset() */
	smp_rmb();
	if (sk->sk_err)
		mask |= POLLERR;

	return mask;
}
EXPORT_SYMBOL(tcp_poll);

int tcp_ioctl(struct sock *sk, int cmd, unsigned long arg)
{
	struct tcp_sock *tp = tcp_sk(sk);
	int answ;

	switch (cmd) {
	case SIOCINQ:
		if (sk->sk_state == TCP_LISTEN)
			return -EINVAL;

		lock_sock(sk);
		if ((1 << sk->sk_state) & (TCPF_SYN_SENT | TCPF_SYN_RECV))
			answ = 0;
		else if (sock_flag(sk, SOCK_URGINLINE) ||
			 !tp->urg_data ||
			 before(tp->urg_seq, tp->copied_seq) ||
			 !before(tp->urg_seq, tp->rcv_nxt)) {
			struct sk_buff *skb;

			answ = tp->rcv_nxt - tp->copied_seq;

			/* Subtract 1, if FIN is in queue. */
			skb = skb_peek_tail(&sk->sk_receive_queue);
			if (answ && skb)
				answ -= tcp_hdr(skb)->fin;
		} else
			answ = tp->urg_seq - tp->copied_seq;
		release_sock(sk);
		break;
	case SIOCATMARK:
		answ = tp->urg_data && tp->urg_seq == tp->copied_seq;
		break;
	case SIOCOUTQ:
		if (sk->sk_state == TCP_LISTEN)
			return -EINVAL;

		if ((1 << sk->sk_state) & (TCPF_SYN_SENT | TCPF_SYN_RECV))
			answ = 0;
		else
			answ = tp->write_seq - tp->snd_una;
		break;
	case SIOCOUTQNSD:
		if (sk->sk_state == TCP_LISTEN)
			return -EINVAL;

		if ((1 << sk->sk_state) & (TCPF_SYN_SENT | TCPF_SYN_RECV))
			answ = 0;
		else
			answ = tp->write_seq - tp->snd_nxt;
		break;
	default:
		return -ENOIOCTLCMD;
	}

	return put_user(answ, (int __user *)arg);
}
EXPORT_SYMBOL(tcp_ioctl);

static inline void tcp_mark_push(struct tcp_sock *tp, struct sk_buff *skb)
{
	TCP_SKB_CB(skb)->flags |= TCPHDR_PSH;
	tp->pushed_seq = tp->write_seq;
}

static inline int forced_push(const struct tcp_sock *tp)
{
	return after(tp->write_seq, tp->pushed_seq + (tp->max_window >> 1));
}

static inline void skb_entail(struct sock *sk, struct sk_buff *skb)
{
	struct tcp_sock *tp = tcp_sk(sk);
	struct tcp_skb_cb *tcb = TCP_SKB_CB(skb);

	skb->csum    = 0;
	tcb->seq     = tcb->end_seq = tp->write_seq;
	tcb->flags   = TCPHDR_ACK;
	tcb->sacked  = 0;
	mptcp_skb_entail_init(tp, skb);
	skb_header_release(skb);
	tcp_add_write_queue_tail(sk, skb);
	sk->sk_wmem_queued += skb->truesize;
	sk_mem_charge(sk, skb->truesize);
	if (tp->nonagle & TCP_NAGLE_PUSH)
		tp->nonagle &= ~TCP_NAGLE_PUSH;
}

static inline void tcp_mark_urg(struct tcp_sock *tp, int flags)
{
	if (flags & MSG_OOB)
		tp->snd_up = tp->write_seq;
}

void tcp_push(struct sock *sk, int flags, int mss_now,
			    int nonagle)
{
	struct sk_buff *skb;
	int reinject = 0;

	if (tcp_sk(sk)->mpc)
		skb = mptcp_next_segment(sk, &reinject);
	else
		skb = tcp_send_head(sk);

	if (skb) {
		struct tcp_sock *tp = tcp_sk(sk);

		if (!reinject && (!(flags & MSG_MORE) || forced_push(tp)))
			tcp_mark_push(tp, tcp_write_queue_tail(sk));

		tcp_mark_urg(tp, flags);
		__tcp_push_pending_frames(sk, mss_now,
					  (flags & MSG_MORE) ? TCP_NAGLE_CORK : nonagle);
	}
}

static int tcp_splice_data_recv(read_descriptor_t *rd_desc, struct sk_buff *skb,
				unsigned int offset, size_t len)
{
	struct tcp_splice_state *tss = rd_desc->arg.data;
	int ret;

	ret = skb_splice_bits(skb, offset, tss->pipe, min(rd_desc->count, len),
			      tss->flags);
	if (ret > 0)
		rd_desc->count -= ret;
	return ret;
}

static int __tcp_splice_read(struct sock *sk, struct tcp_splice_state *tss)
{
	/* Store TCP splice context information in read_descriptor_t. */
	read_descriptor_t rd_desc = {
		.arg.data = tss,
		.count	  = tss->len,
	};

	return tcp_read_sock(sk, &rd_desc, tcp_splice_data_recv);
}

/**
 *  tcp_splice_read - splice data from TCP socket to a pipe
 * @sock:	socket to splice from
 * @ppos:	position (not valid)
 * @pipe:	pipe to splice to
 * @len:	number of bytes to splice
 * @flags:	splice modifier flags
 *
 * Description:
 *    Will read pages from given socket and fill them into a pipe.
 *
 **/
ssize_t tcp_splice_read(struct socket *sock, loff_t *ppos,
			struct pipe_inode_info *pipe, size_t len,
			unsigned int flags)
{
	struct sock *sk = sock->sk;
	struct tcp_splice_state tss = {
		.pipe = pipe,
		.len = len,
		.flags = flags,
	};
	long timeo;
	ssize_t spliced;
	int ret;

	sock_rps_record_flow(sk);

#ifdef CONFIG_MPTCP
	if (tcp_sk(sk)->mpc) {
		struct sock *sk_it;
		mptcp_for_each_sk(tcp_sk(sk)->mpcb, sk_it) {
			if (!is_master_tp(tcp_sk(sk_it)))
				sock_rps_record_flow(sk_it);
		}
	}
#endif
	/*
	 * We can't seek on a socket input
	 */
	if (unlikely(*ppos))
		return -ESPIPE;

	ret = spliced = 0;

	lock_sock(sk);

#ifdef CONFIG_MPTCP
	/* Wait for the mptcp connection to establish. */
	if (tcp_sk(sk)->request_mptcp && !is_meta_sk(sk) &&
	    ((1 << sk->sk_state) & ~(TCPF_ESTABLISHED | TCPF_CLOSE_WAIT))) {
		int err;
		if ((err = sk_stream_wait_connect(sk, &timeo)) != 0) {
			release_sock(sk);
			return err;
		}
	}

	/* This may happen, if the socket became MP_CAPABLE, while waiting for
	 * the lock or while waiting in sk_stream_wait_connect.
	 */
	if (tcp_sk(sk)->mpc && !is_meta_sk(sk)) {
		struct sock *sk_it;

		release_sock(sk);
		mptcp_update_pointers(&sk, NULL, NULL);

	        mptcp_for_each_sk(tcp_sk(sk)->mpcb, sk_it) {
			if (!is_master_tp(tcp_sk(sk_it)))
	                        sock_rps_record_flow(sk_it);
	        }

		lock_sock(sk);
	}


#endif

	timeo = sock_rcvtimeo(sk, sock->file->f_flags & O_NONBLOCK);
	while (tss.len) {
		ret = __tcp_splice_read(sk, &tss);
		if (ret < 0)
			break;
		else if (!ret) {
			if (spliced)
				break;
			if (sock_flag(sk, SOCK_DONE))
				break;
			if (sk->sk_err) {
				ret = sock_error(sk);
				break;
			}
			if (sk->sk_shutdown & RCV_SHUTDOWN)
				break;
			if (sk->sk_state == TCP_CLOSE) {
				/*
				 * This occurs when user tries to read
				 * from never connected socket.
				 */
				if (!sock_flag(sk, SOCK_DONE))
					ret = -ENOTCONN;
				break;
			}
			if (!timeo) {
				ret = -EAGAIN;
				break;
			}
			sk_wait_data(sk, &timeo);
			if (signal_pending(current)) {
				ret = sock_intr_errno(timeo);
				break;
			}
			continue;
		}
		tss.len -= ret;
		spliced += ret;

		if (!timeo)
			break;
		release_sock(sk);
		lock_sock(sk);

		if (sk->sk_err || sk->sk_state == TCP_CLOSE ||
		    (sk->sk_shutdown & RCV_SHUTDOWN) ||
		    signal_pending(current))
			break;
	}

	release_sock(sk);

	if (spliced)
		return spliced;

	return ret;
}
EXPORT_SYMBOL(tcp_splice_read);

struct sk_buff *sk_stream_alloc_skb(struct sock *sk, int size, gfp_t gfp)
{
	struct sk_buff *skb;

	/* The TCP header must be at least 32-bit aligned.  */
	size = ALIGN(size, 4);

	skb = alloc_skb_fclone(size + sk->sk_prot->max_header, gfp);
	if (skb) {
		if (sk_wmem_schedule(sk, skb->truesize)) {
			/*
			 * Make sure that we have exactly size bytes
			 * available to the caller, no more, no less.
			 */
			skb_reserve(skb, skb_tailroom(skb) - size);
			return skb;
		}
		__kfree_skb(skb);
	} else {
		sk->sk_prot->enter_memory_pressure(sk);
		sk_stream_moderate_sndbuf(sk);
	}
	return NULL;
}

static unsigned int tcp_xmit_size_goal(struct sock *sk, u32 mss_now,
				       int large_allowed)
{
	struct tcp_sock *tp = tcp_sk(sk);
	u32 xmit_size_goal, old_size_goal;

	xmit_size_goal = mss_now;

	if (large_allowed && sk_can_gso(sk)) {
		xmit_size_goal = ((sk->sk_gso_max_size - 1) -
				  inet_csk(sk)->icsk_af_ops->net_header_len -
				  inet_csk(sk)->icsk_ext_hdr_len -
				  tp->tcp_header_len);

		xmit_size_goal = tcp_bound_to_half_wnd(tp, xmit_size_goal);

		/* We try hard to avoid divides here */
		old_size_goal = tp->xmit_size_goal_segs * mss_now;

		if (likely(old_size_goal <= xmit_size_goal &&
			   old_size_goal + mss_now > xmit_size_goal)) {
			xmit_size_goal = old_size_goal;
		} else {
			tp->xmit_size_goal_segs = xmit_size_goal / mss_now;
			xmit_size_goal = tp->xmit_size_goal_segs * mss_now;
		}
	}

	return max(xmit_size_goal, mss_now);
}

static int tcp_send_mss(struct sock *sk, int *size_goal, int flags)
{
	int mss_now;

	mss_now = tcp_current_mss(sk);
	*size_goal = tcp_xmit_size_goal(sk, mss_now, !(flags & MSG_OOB));

	return mss_now;
}

static ssize_t do_tcp_sendpages(struct sock *sk, struct page **pages, int poffset,
			 size_t psize, int flags)
{
	struct tcp_sock *tp = tcp_sk(sk);
	int mss_now, size_goal;
	int err;
	ssize_t copied;
	long timeo = sock_sndtimeo(sk, flags & MSG_DONTWAIT);

	if (tp->mpc) {
		printk(KERN_ERR "%s: function not yet supported\n", __func__);
		BUG();
	}

	/* Wait for a connection to finish. */
	if ((1 << sk->sk_state) & ~(TCPF_ESTABLISHED | TCPF_CLOSE_WAIT))
		if ((err = sk_stream_wait_connect(sk, &timeo)) != 0)
			goto out_err;

	clear_bit(SOCK_ASYNC_NOSPACE, &sk->sk_socket->flags);

	mss_now = tcp_send_mss(sk, &size_goal, flags);
	copied = 0;

	err = -EPIPE;
	if (sk->sk_err || (sk->sk_shutdown & SEND_SHUTDOWN))
		goto out_err;

	while (psize > 0) {
		struct sk_buff *skb = tcp_write_queue_tail(sk);
		struct page *page = pages[poffset / PAGE_SIZE];
		int copy, i, can_coalesce;
		int offset = poffset % PAGE_SIZE;
		int size = min_t(size_t, psize, PAGE_SIZE - offset);

		if (!tcp_send_head(sk) || (copy = size_goal - skb->len) <= 0) {
new_segment:
			if (!sk_stream_memory_free(sk))
				goto wait_for_sndbuf;

			skb = sk_stream_alloc_skb(sk, 0, sk->sk_allocation);
			if (!skb)
				goto wait_for_memory;

			skb_entail(sk, skb);
			copy = size_goal;
		}

		if (copy > size)
			copy = size;

		i = skb_shinfo(skb)->nr_frags;
		can_coalesce = skb_can_coalesce(skb, i, page, offset);
		if (!can_coalesce && i >= MAX_SKB_FRAGS) {
			tcp_mark_push(tp, skb);
			goto new_segment;
		}
		if (!sk_wmem_schedule(sk, copy))
			goto wait_for_memory;

		if (can_coalesce) {
			skb_shinfo(skb)->frags[i - 1].size += copy;
		} else {
			get_page(page);
			skb_fill_page_desc(skb, i, page, offset, copy);
		}

		skb->len += copy;
		skb->data_len += copy;
		skb->truesize += copy;
		sk->sk_wmem_queued += copy;
		sk_mem_charge(sk, copy);
		skb->ip_summed = CHECKSUM_PARTIAL;
		tp->write_seq += copy;
		TCP_SKB_CB(skb)->end_seq += copy;
		skb_shinfo(skb)->gso_segs = 0;

		if (!copied)
			TCP_SKB_CB(skb)->flags &= ~TCPHDR_PSH;

		copied += copy;
		poffset += copy;
		if (!(psize -= copy))
			goto out;

		if (skb->len < size_goal || (flags & MSG_OOB))
			continue;

		if (forced_push(tp)) {
			tcp_mark_push(tp, skb);
			__tcp_push_pending_frames(sk, mss_now, TCP_NAGLE_PUSH);
		} else if (skb == tcp_send_head(sk))
			tcp_push_one(sk, mss_now);
		continue;

wait_for_sndbuf:
		set_bit(SOCK_NOSPACE, &sk->sk_socket->flags);
wait_for_memory:
		if (copied)
			tcp_push(sk, flags & ~MSG_MORE, mss_now, TCP_NAGLE_PUSH);

		if ((err = sk_stream_wait_memory(sk, &timeo)) != 0)
			goto do_error;

		mss_now = tcp_send_mss(sk, &size_goal, flags);
	}

out:
	if (copied)
		tcp_push(sk, flags, mss_now, tp->nonagle);
	return copied;

do_error:
	if (copied)
		goto out;
out_err:
	return sk_stream_error(sk, flags, err);
}

int tcp_sendpage(struct sock *sk, struct page *page, int offset,
		 size_t size, int flags)
{
	ssize_t res;

	if (!(sk->sk_route_caps & NETIF_F_SG) ||
	    !(sk->sk_route_caps & NETIF_F_ALL_CSUM) || tcp_sk(sk)->mpcb)
		return sock_no_sendpage(sk->sk_socket, page, offset, size,
					flags);

	lock_sock(sk);
	res = do_tcp_sendpages(sk, &page, offset, size, flags);
	release_sock(sk);
	return res;
}
EXPORT_SYMBOL(tcp_sendpage);

#define TCP_PAGE(sk)	(sk->sk_sndmsg_page)
#define TCP_OFF(sk)	(sk->sk_sndmsg_off)

static inline int select_size(struct sock *sk, int sg)
{
	struct tcp_sock *tp = tcp_sk(sk);
	int tmp = tp->mss_cache;

	if (sg) {
		if (sk_can_gso(sk))
			tmp = 0;
		else {
			int pgbreak = SKB_MAX_HEAD(MAX_TCP_HEADER);

			if (tmp >= pgbreak &&
			    tmp <= pgbreak + (MAX_SKB_FRAGS - 1) * PAGE_SIZE)
				tmp = pgbreak;
		}
	}

	return tmp;
}

int tcp_sendmsg(struct kiocb *iocb, struct sock *sk, struct msghdr *msg,
		size_t size)
{
	struct iovec *iov;
	struct tcp_sock *tp = tcp_sk(sk);
	struct sk_buff *skb;
	int iovlen, flags;
	int mss_now, size_goal;
	int sg, err, copied;
	long timeo;

	lock_sock(sk);

	if (tp->mpc) {
		struct sock *sk_it;

		mptcp_for_each_sk(tp->mpcb, sk_it) {
			if (!is_master_tp(tcp_sk(sk_it)))
				sock_rps_record_flow(sk_it);
		}
	}

	flags = msg->msg_flags;
	timeo = sock_sndtimeo(sk, flags & MSG_DONTWAIT);

	/* Wait for a connection to finish. */
	if ((1 << sk->sk_state) & ~(TCPF_ESTABLISHED | TCPF_CLOSE_WAIT))
		if ((err = sk_stream_wait_connect(sk, &timeo)) != 0)
			goto out_err;

	/* This may happen, if the socket became MP_CAPABLE, while waiting for
	 * the lock or while waiting in sk_stream_wait_connect.
	 */
	if (tp->mpc && !is_meta_sk(sk)) {
		struct sock *sk_it;

		release_sock(sk);
		mptcp_update_pointers(&sk, &tp, NULL);

	        mptcp_for_each_sk(tp->mpcb, sk_it) {
			if (!is_master_tp(tcp_sk(sk_it)))
	                        sock_rps_record_flow(sk_it);
	        }

		lock_sock(sk);
	}

	/* This should be in poll */
	clear_bit(SOCK_ASYNC_NOSPACE, &sk->sk_socket->flags);


	/* If we want to support TSO later, we'll need
	 * to define xmit_size_goal to something much larger
	 */
	if (tp->mpc)
		mss_now = size_goal = mptcp_sysctl_mss();
	else
		mss_now = tcp_send_mss(sk, &size_goal, flags);

	/* Ok commence sending. */
	iovlen = msg->msg_iovlen;
	iov = msg->msg_iov;
	copied = 0;

	err = -EPIPE;
	if (sk->sk_err || (sk->sk_shutdown & SEND_SHUTDOWN))
		goto out_err;

	if (tp->mpc)
		/* At the moment we assume sg is unavailable on any interface.
		 * In the future we should set sg to 1 if *all* interfaces support sg
		 */
		sg = 0;
	else
		sg = sk->sk_route_caps & NETIF_F_SG;

	while (--iovlen >= 0) {
		size_t seglen = iov->iov_len;
		unsigned char __user *from = iov->iov_base;

		iov++;

		while (seglen > 0) {
			int copy = 0;
			int max = size_goal;

			skb = tcp_write_queue_tail(sk);
			if (tcp_send_head(sk)) {
				if (skb->ip_summed == CHECKSUM_NONE)
					max = mss_now;
				copy = max - skb->len;
			}

			if (copy <= 0) {
new_segment:
				/* Allocate new segment. If the interface is SG,
				 * allocate skb fitting to single page.
				 */
				if (!sk_stream_memory_free(sk))
					goto wait_for_sndbuf;

				skb = sk_stream_alloc_skb(sk,
							  select_size(sk, sg),
							  sk->sk_allocation);
				if (!skb)
					goto wait_for_memory;

				/*
				 * Check whether we can use HW checksum.
				 *
				 * If dss-csum is enabled, we do not do hw-csum.
				 * In case of non-mptcp we check the
				 * device-capabilities.
				 * In case of mptcp, hw-csum's will be handled
				 * later in mptcp_write_xmit.
				 */
				if (((tp->mpc && !tp->mpcb->rx_opt.dss_csum) || !tp->mpc) &&
				    (tp->mpc || sk->sk_route_caps & NETIF_F_ALL_CSUM))
					skb->ip_summed = CHECKSUM_PARTIAL;

				skb_entail(sk, skb);
				copy = size_goal;
				max = size_goal;
			}

			/* Try to append data to the end of skb. */
			if (copy > seglen)
				copy = seglen;

			/* Where to copy to? */
			if (skb_tailroom(skb) > 0) {
				/* We have some space in skb head. Superb! */
				if (copy > skb_tailroom(skb))
					copy = skb_tailroom(skb);
				err = skb_add_data_nocache(sk, skb, from, copy);
				if (err)
					goto do_fault;
			} else {
				int merge = 0;
				int i = skb_shinfo(skb)->nr_frags;
				struct page *page = TCP_PAGE(sk);
				int off = TCP_OFF(sk);

				if (skb_can_coalesce(skb, i, page, off) &&
				    off != PAGE_SIZE) {
					/* We can extend the last page
					 * fragment. */
					merge = 1;
				} else if (i == MAX_SKB_FRAGS || !sg) {
					/* Need to add new fragment and cannot
					 * do this because interface is non-SG,
					 * or because all the page slots are
					 * busy. */
					tcp_mark_push(tp, skb);
					goto new_segment;
				} else if (page) {
					if (off == PAGE_SIZE) {
						put_page(page);
						TCP_PAGE(sk) = page = NULL;
						off = 0;
					}
				} else
					off = 0;

				if (copy > PAGE_SIZE - off)
					copy = PAGE_SIZE - off;

				if (!sk_wmem_schedule(sk, copy))
					goto wait_for_memory;

				if (!page) {
					/* Allocate new cache page. */
					if (!(page = sk_stream_alloc_page(sk)))
						goto wait_for_memory;
				}

				/* Time to copy data. We are close to
				 * the end! */
				err = skb_copy_to_page_nocache(sk, from, skb,
							       page, off, copy);
				if (err) {
					/* If this page was new, give it to the
					 * socket so it does not get leaked.
					 */
					if (!TCP_PAGE(sk)) {
						TCP_PAGE(sk) = page;
						TCP_OFF(sk) = 0;
					}
					goto do_error;
				}

				/* Update the skb. */
				if (merge) {
					skb_shinfo(skb)->frags[i - 1].size +=
									copy;
				} else {
					skb_fill_page_desc(skb, i, page, off, copy);
					if (TCP_PAGE(sk)) {
						get_page(page);
					} else if (off + copy < PAGE_SIZE) {
						get_page(page);
						TCP_PAGE(sk) = page;
					}
				}

				TCP_OFF(sk) = off + copy;
			}

			if (!copied)
				TCP_SKB_CB(skb)->flags &= ~TCPHDR_PSH;

			tp->write_seq += copy;
			TCP_SKB_CB(skb)->end_seq += copy;
			skb_shinfo(skb)->gso_segs = 0;

			from += copy;
			copied += copy;
			if ((seglen -= copy) == 0 && iovlen == 0)
				goto out;

			if (skb->len < max || (flags & MSG_OOB))
				continue;

			if (forced_push(tp)) {
				tcp_mark_push(tp, skb);
				__tcp_push_pending_frames(sk, mss_now, TCP_NAGLE_PUSH);
			} else if (skb == tcp_send_head(sk))
				tcp_push_one(sk, mss_now);
			continue;

wait_for_sndbuf:
			set_bit(SOCK_NOSPACE, &sk->sk_socket->flags);
wait_for_memory:
			if (copied)
				tcp_push(sk, flags & ~MSG_MORE, mss_now, TCP_NAGLE_PUSH);

			if ((err = sk_stream_wait_memory(sk, &timeo)) != 0)
				goto do_error;

			if (!tp->mpc)
				mss_now = tcp_send_mss(sk, &size_goal, flags);
		}
	}

out:
	if (copied)
		tcp_push(sk, flags, mss_now, tp->nonagle);
	release_sock(sk);

	if (copied > 0)
		uid_stat_tcp_snd(current_uid(), copied);
	return copied;

do_fault:
	if (!skb->len) {
		tcp_unlink_write_queue(skb, sk);
		/* It is the one place in all of TCP, except connection
		 * reset, where we can be unlinking the send_head.
		 */
		tcp_check_send_head(sk, skb);
		sk_wmem_free_skb(sk, skb);
	}

do_error:
	if (copied)
		goto out;
out_err:
	err = sk_stream_error(sk, flags, err);
	release_sock(sk);
	return err;
}
EXPORT_SYMBOL(tcp_sendmsg);

/*
 *	Handle reading urgent data. BSD has very simple semantics for
 *	this, no blocking and very strange errors 8)
 */

static int tcp_recv_urg(struct sock *sk, struct msghdr *msg, int len, int flags)
{
	struct tcp_sock *tp = tcp_sk(sk);

	mptcp_debug("Receiving urgent data\n");

	/* No URG data to read. */
	if (sock_flag(sk, SOCK_URGINLINE) || !tp->urg_data ||
	    tp->urg_data == TCP_URG_READ)
		return -EINVAL;	/* Yes this is right ! */

	if (sk->sk_state == TCP_CLOSE && !sock_flag(sk, SOCK_DONE))
		return -ENOTCONN;

	if (tp->urg_data & TCP_URG_VALID) {
		int err = 0;
		char c = tp->urg_data;

		if (!(flags & MSG_PEEK))
			tp->urg_data = TCP_URG_READ;

		/* Read urgent data. */
		msg->msg_flags |= MSG_OOB;

		if (len > 0) {
			if (!(flags & MSG_TRUNC))
				err = memcpy_toiovec(msg->msg_iov, &c, 1);
			len = 1;
		} else
			msg->msg_flags |= MSG_TRUNC;

		return err ? -EFAULT : len;
	}

	if (sk->sk_state == TCP_CLOSE || (sk->sk_shutdown & RCV_SHUTDOWN))
		return 0;

	/* Fixed the recv(..., MSG_OOB) behaviour.  BSD docs and
	 * the available implementations agree in this case:
	 * this call should never block, independent of the
	 * blocking state of the socket.
	 * Mike <pall@rz.uni-karlsruhe.de>
	 */
	return -EAGAIN;
}

/* Clean up the receive buffer for full frames taken by the user,
 * then send an ACK if necessary.  COPIED is the number of bytes
 * tcp_recvmsg has given to the user so far, it speeds up the
 * calculation of whether or not we must ACK for the sake of
 * a window update.
 */
void tcp_cleanup_rbuf(struct sock *sk, int copied)
{
	struct tcp_sock *tp = tcp_sk(sk);
	int time_to_ack = 0;

#if TCP_DEBUG
	struct sk_buff *skb = skb_peek(&sk->sk_receive_queue);

	WARN(skb && !before(tp->copied_seq, TCP_SKB_CB(skb)->end_seq),
	     "cleanup rbuf bug: copied %X seq %X rcvnxt %X\n",
	     tp->copied_seq, TCP_SKB_CB(skb)->end_seq, tp->rcv_nxt);
#endif

	if (inet_csk_ack_scheduled(sk)) {
		const struct inet_connection_sock *icsk = inet_csk(sk);
		   /* Delayed ACKs frequently hit locked sockets during bulk
		    * receive. */
		if (icsk->icsk_ack.blocked ||
		    /* Once-per-two-segments ACK was not sent by tcp_input.c */
		    tp->rcv_nxt - tp->rcv_wup > icsk->icsk_ack.rcv_mss ||
		    /*
		     * If this read emptied read buffer, we send ACK, if
		     * connection is not bidirectional, user drained
		     * receive buffer and there was a small segment
		     * in queue.
		     */
		    (copied > 0 &&
		     ((icsk->icsk_ack.pending & ICSK_ACK_PUSHED2) ||
		      ((icsk->icsk_ack.pending & ICSK_ACK_PUSHED) &&
		       !icsk->icsk_ack.pingpong)) &&
		      !atomic_read(&sk->sk_rmem_alloc)))
			time_to_ack = 1;
	}

	/* We send an ACK if we can now advertise a non-zero window
	 * which has been raised "significantly".
	 *
	 * Even if window raised up to infinity, do not send window open ACK
	 * in states, where we will not receive more. It is useless.
	 */
	if (copied > 0 && !time_to_ack && !(sk->sk_shutdown & RCV_SHUTDOWN)) {
		__u32 rcv_window_now = tcp_receive_window(tp);

		/* Optimize, __tcp_select_window() is not cheap. */
		if (2*rcv_window_now <= tp->window_clamp) {
			__u32 new_window = __tcp_select_window(sk);

			/* Send ACK now, if this read freed lots of space
			 * in our buffer. Certainly, new_window is new window.
			 * We can advertise it now, if it is not less than current one.
			 * "Lots" means "at least twice" here.
			 */
			if (new_window && new_window >= 2 * rcv_window_now)
				time_to_ack = 1;
		}
	}
	if (time_to_ack)
		tcp_send_ack(sk);
}

/* Packet is added to VJ-style prequeue for processing in process
 * context, if a reader task is waiting. Apparently, this exciting
 * idea (VJ's mail "Re: query about TCP header on tcp-ip" of 07 Sep 93)
 * failed somewhere. Latency? Burstiness? Well, at least now we will
 * see, why it failed. 8)8)				  --ANK
 */
inline int tcp_prequeue(struct sock *sk, struct sk_buff *skb)
{
	struct tcp_sock *tp = tcp_sk(sk);
	struct tcp_sock *meta_tp = tp->mpc ? mpcb_meta_tp(tp->mpcb) : tp;
	struct sock *meta_sk = tp->mpc ? mpcb_meta_sk(tp->mpcb) : sk;

	if (sysctl_tcp_low_latency || !meta_tp->ucopy.task)
		return 0;

	__skb_queue_tail(&tp->ucopy.prequeue, skb);
	tp->ucopy.memory += skb->truesize;
	if (tp->ucopy.memory > sk->sk_rcvbuf) {
		struct sk_buff *skb1;

		BUG_ON(sock_owned_by_user(meta_sk));

		while ((skb1 = __skb_dequeue(&tp->ucopy.prequeue)) != NULL) {
			sk_backlog_rcv(sk, skb1);
			NET_INC_STATS_BH(sock_net(sk),
					 LINUX_MIB_TCPPREQUEUEDROPPED);
		}

		tp->ucopy.memory = 0;
	} else if (skb_queue_len(&tp->ucopy.prequeue) == 1) {
		struct sock *sk_it = tp->mpc ? NULL : sk;
#ifdef CONFIG_MPTCP
		struct mptcp_cb *mpcb = tp->mpc ? tp->mpcb : NULL;
#endif

		/* Here we test if in case of mptcp the sum of packets in the
		 * prequeues in the subflows == 1.
		 * Thus, the condition
		 * "is there another subflow with queue-len > 0 ? "
		 */
		if (!mptcp_test_any_sk(mpcb, sk_it,
				(sk_it != sk &&
				skb_queue_len(&tcp_sk(sk_it)->ucopy.prequeue)))) {
			wake_up_interruptible_sync_poll(sk_sleep(sk),
					POLLIN | POLLRDNORM | POLLRDBAND);
		}
		if (!inet_csk_ack_scheduled(sk))
			inet_csk_reset_xmit_timer(sk, ICSK_TIME_DACK,
						  (3 * tcp_rto_min(sk)) / 4,
						  TCP_RTO_MAX);
	}
	return 1;
}
EXPORT_SYMBOL(tcp_prequeue);

static void tcp_prequeue_process(struct sock *sk)
{
	struct sk_buff *skb;
	struct tcp_sock *tp = tcp_sk(sk);

	if (tp->mpc && skb_queue_empty(&tp->ucopy.prequeue))
		return;

	NET_INC_STATS_USER(sock_net(sk), LINUX_MIB_TCPPREQUEUED);

	/* RX process wants to run with disabled BHs, though it is not
	 * necessary */
	local_bh_disable();
	while ((skb = __skb_dequeue(&tp->ucopy.prequeue)) != NULL)
		sk_backlog_rcv(sk, skb);
	local_bh_enable();

	/* Clear memory counter. */
	tp->ucopy.memory = 0;
}

#ifdef CONFIG_NET_DMA
static void tcp_service_net_dma(struct sock *sk, bool wait)
{
	dma_cookie_t done, used;
	dma_cookie_t last_issued;
	struct tcp_sock *tp = tcp_sk(sk);

	if (!tp->ucopy.dma_chan)
		return;

	last_issued = tp->ucopy.dma_cookie;
	dma_async_memcpy_issue_pending(tp->ucopy.dma_chan);

	do {
		if (dma_async_memcpy_complete(tp->ucopy.dma_chan,
					      last_issued, &done,
					      &used) == DMA_SUCCESS) {
			/* Safe to free early-copied skbs now */
			__skb_queue_purge(&sk->sk_async_wait_queue);
			break;
		} else {
			struct sk_buff *skb;
			while ((skb = skb_peek(&sk->sk_async_wait_queue)) &&
			       (dma_async_is_complete(skb->dma_cookie, done,
						      used) == DMA_SUCCESS)) {
				__skb_dequeue(&sk->sk_async_wait_queue);
				kfree_skb(skb);
			}
		}
	} while (wait);
}
#endif

static inline struct sk_buff *tcp_recv_skb(struct sock *sk, u32 seq, u32 *off)
{
	struct sk_buff *skb;
	u32 offset;

	skb_queue_walk(&sk->sk_receive_queue, skb) {
		offset = seq - TCP_SKB_CB(skb)->seq;
		if (tcp_hdr(skb)->syn)
			offset--;
		if (offset < skb->len || (!tcp_sk(sk)->mpc && tcp_hdr(skb)->fin) ||
		    (tcp_sk(sk)->mpc && mptcp_is_data_fin(skb))) {
			*off = offset;
			return skb;
		}
	}
	return NULL;
}

/*
 * This routine provides an alternative to tcp_recvmsg() for routines
 * that would like to handle copying from skbuffs directly in 'sendfile'
 * fashion.
 * Note:
 *	- It is assumed that the socket was locked by the caller.
 *	- The routine does not block.
 *	- At present, there is no support for reading OOB data
 *	  or for 'peeking' the socket using this routine
 *	  (although both would be easy to implement).
 */
int tcp_read_sock(struct sock *sk, read_descriptor_t *desc,
		  sk_read_actor_t recv_actor)
{
	struct sk_buff *skb;
	struct tcp_sock *tp = tcp_sk(sk);
	u32 seq = tp->copied_seq;
	u32 offset;
	int copied = 0;

	if (sk->sk_state == TCP_LISTEN)
		return -ENOTCONN;
	while ((skb = tcp_recv_skb(sk, seq, &offset)) != NULL) {
		if (offset < skb->len) {
			int used;
			size_t len;

			len = skb->len - offset;
			/* Stop reading if we hit a patch of urgent data */
			if (tp->urg_data) {
				u32 urg_offset = tp->urg_seq - seq;
				if (urg_offset < len)
					len = urg_offset;
				if (!len)
					break;
			}
			used = recv_actor(desc, skb, offset, len);
			if (used < 0) {
				if (!copied)
					copied = used;
				break;
			} else if (used <= len) {
				seq += used;
				copied += used;
				offset += used;
			}
			/*
			 * If recv_actor drops the lock (e.g. TCP splice
			 * receive) the skb pointer might be invalid when
			 * getting here: tcp_collapse might have deleted it
			 * while aggregating skbs from the socket queue.
			 */
			skb = tcp_recv_skb(sk, seq-1, &offset);
			if (!skb || (offset+1 != skb->len))
				break;
		}
		if ((!tp->mpc && tcp_hdr(skb)->fin) ||
		    (tp->mpc && mptcp_is_data_fin(skb))) {
			sk_eat_skb(sk, skb, 0);
			++seq;
			break;
		}
		sk_eat_skb(sk, skb, 0);
		if (!desc->count)
			break;
		tp->copied_seq = seq;
	}
	tp->copied_seq = seq;

	if (tp->mpc) {
		struct sock *sk_it;

		mptcp_for_each_sk(tp->mpcb, sk_it)
			tcp_rcv_space_adjust(sk_it);
	} else {
		tcp_rcv_space_adjust(sk);
	}

	/* Clean up data we have read: This will do ACK frames. */
	if (copied > 0) {
<<<<<<< HEAD
		tcp_cleanup_rbuf(sk, copied);
		uid_stat_tcp_rcv(current_uid(), copied);
=======
		if (tp->mpc)
			mptcp_cleanup_rbuf(sk, copied);
		else
			tcp_cleanup_rbuf(sk, copied);
>>>>>>> 27b2ba31
	}

	return copied;
}
EXPORT_SYMBOL(tcp_read_sock);

/*
 *	This routine copies from a sock struct into the user buffer.
 *
 *	Technical note: in 2.3 we work on _locked_ socket, so that
 *	tricks with *seq access order and skb->users are not required.
 *	Probably, code can be easily improved even more.
 */

int tcp_recvmsg(struct kiocb *iocb, struct sock *sk, struct msghdr *msg,
		size_t len, int nonblock, int flags, int *addr_len)
{
	struct tcp_sock *tp = tcp_sk(sk);
	int copied = 0;
	u32 peek_seq;
	u32 *seq;
	unsigned long used;
	int err;
	int target;		/* Read at least this many bytes */
	long timeo;
	struct task_struct *user_recv = NULL;
	int copied_early = 0;
	struct sk_buff *skb;
	u32 urg_hole = 0;
	struct mptcp_cb *mpcb = tp->mpc ? tp->mpcb : NULL;
	struct sock *sk_it = tp->mpc ? NULL : sk;

	lock_sock(sk);

#ifdef CONFIG_MPTCP
	if (tp->mpc) {
		mptcp_for_each_sk(mpcb, sk_it) {
			if (!is_master_tp(tcp_sk(sk_it)))
				sock_rps_record_flow(sk_it);
		}
	}
#endif

	err = -ENOTCONN;
	if (sk->sk_state == TCP_LISTEN)
		goto out;

	timeo = sock_rcvtimeo(sk, nonblock);

#ifdef CONFIG_MPTCP
	/* Wait for the mptcp connection to establish. */
	if (tp->request_mptcp && !is_meta_sk(sk) &&
	    ((1 << sk->sk_state) & ~(TCPF_ESTABLISHED | TCPF_CLOSE_WAIT)))
		if ((err = sk_stream_wait_connect(sk, &timeo)) != 0)
			goto out;

	/* This may happen, if the socket became MP_CAPABLE, while waiting for
	 * the lock or while waiting in sk_stream_wait_connect.
	 */
	if (tp->mpc && !is_meta_sk(sk)) {
		struct sock *sk_it;

		release_sock(sk);
		mptcp_update_pointers(&sk, &tp, NULL);

	        mptcp_for_each_sk(tp->mpcb, sk_it) {
			if (!is_master_tp(tcp_sk(sk_it)))
	                        sock_rps_record_flow(sk_it);
	        }

		lock_sock(sk);
	}
#endif

	/* Urgent data needs to be handled specially. */
	if (flags & MSG_OOB)
		goto recv_urg;

	seq = &tp->copied_seq;
	if (flags & MSG_PEEK) {
		peek_seq = tp->copied_seq;
		seq = &peek_seq;
	}

	target = sock_rcvlowat(sk, flags & MSG_WAITALL, len);

#ifdef CONFIG_NET_DMA
	tp->ucopy.dma_chan = NULL;
	preempt_disable();
	skb = skb_peek_tail(&sk->sk_receive_queue);
	{
		int available = 0;

		if (skb)
			available = TCP_SKB_CB(skb)->seq + skb->len - (*seq);
		if ((available < target) &&
		    (len > sysctl_tcp_dma_copybreak) && !(flags & MSG_PEEK) &&
		    !sysctl_tcp_low_latency &&
		    dma_find_channel(DMA_MEMCPY)) {
			preempt_enable_no_resched();
			tp->ucopy.pinned_list =
					dma_pin_iovec_pages(msg->msg_iov, len);
		} else {
			preempt_enable_no_resched();
		}
	}
#endif

	do {
		u32 offset;

		/* Are we at urgent data? Stop if we have read anything or have SIGURG pending. */
		if (tp->urg_data && tp->urg_seq == *seq) {
			if (copied)
				break;
			if (signal_pending(current)) {
				copied = timeo ? sock_intr_errno(timeo) : -EAGAIN;
				break;
			}
		}

		/* Next get a buffer. */

		skb_queue_walk(&sk->sk_receive_queue, skb) {
			/* Now that we have two receive queues this
			 * shouldn't happen.
			 */
			if (WARN(before(*seq, TCP_SKB_CB(skb)->seq),
				 "recvmsg bug: copied %X seq %X rcvnxt %X fl %X\n",
				 *seq, TCP_SKB_CB(skb)->seq, tp->rcv_nxt,
				 flags))
				break;

			offset = *seq - TCP_SKB_CB(skb)->seq;
			if (tcp_hdr(skb)->syn)
				offset--;
			if (offset < skb->len)
				goto found_ok_skb;
			if ((!mpcb && tcp_hdr(skb)->fin) ||
			    (mpcb && mptcp_is_data_fin(skb)))
				goto found_fin_ok;
			WARN(!(flags & MSG_PEEK),
			     "recvmsg bug 2: copied %X seq %X rcvnxt %X fl %X\n",
			     *seq, TCP_SKB_CB(skb)->seq, tp->rcv_nxt, flags);
		}

		/* Well, if we have backlog, try to process it now yet. */

		if (copied >= target && !sk->sk_backlog.tail &&
			(!tp->mpc || !mptcp_test_any_sk(mpcb, sk_it,
						sk_it->sk_backlog.tail)))
			break;

		if (copied) {
			if (sk->sk_err ||
			    sk->sk_state == TCP_CLOSE ||
			    (sk->sk_shutdown & RCV_SHUTDOWN) ||
			    !timeo ||
			    signal_pending(current))
				break;
		} else {
			if (sock_flag(sk, SOCK_DONE))
				break;

			if (sk->sk_err) {
				copied = sock_error(sk);
				break;
			}

			if (sk->sk_shutdown & RCV_SHUTDOWN)
				break;

			if (sk->sk_state == TCP_CLOSE) {
				if (!sock_flag(sk, SOCK_DONE)) {
					/* This occurs when user tries to read
					 * from never connected socket.
					 */
					copied = -ENOTCONN;
					break;
				}
				break;
			}

			if (!timeo) {
				copied = -EAGAIN;
				break;
			}

			if (signal_pending(current)) {
				copied = sock_intr_errno(timeo);
				break;
			}
		}

		if (tp->mpc)
			mptcp_cleanup_rbuf(sk, copied);
		else
			tcp_cleanup_rbuf(sk, copied);

		if (!sysctl_tcp_low_latency && tp->ucopy.task == user_recv) {
			/* Install new reader */
			if (!user_recv && !(flags & (MSG_TRUNC | MSG_PEEK))) {
				user_recv = current;
				tp->ucopy.task = user_recv;
				tp->ucopy.iov = msg->msg_iov;
			}

			tp->ucopy.len = len;

			WARN_ON(tp->copied_seq != tp->rcv_nxt &&
				!(flags & (MSG_PEEK | MSG_TRUNC)));

			/* Ugly... If prequeue is not empty, we have to
			 * process it before releasing socket, otherwise
			 * order will be broken at second iteration.
			 * More elegant solution is required!!!
			 *
			 * Look: we have the following (pseudo)queues:
			 *
			 * 1. packets in flight
			 * 2. backlog
			 * 3. prequeue
			 * 4. receive_queue
			 *
			 * Each queue can be processed only if the next ones
			 * are empty. At this point we have empty receive_queue.
			 * But prequeue _can_ be not empty after 2nd iteration,
			 * when we jumped to start of loop because backlog
			 * processing added something to receive_queue.
			 * We cannot release_sock(), because backlog contains
			 * packets arrived _after_ prequeued ones.
			 *
			 * Shortly, algorithm is clear --- to process all
			 * the queues in order. We could make it more directly,
			 * requeueing packets from backlog to prequeue, if
			 * is not empty. It is more elegant, but eats cycles,
			 * unfortunately.
			 */
			if (mptcp_test_any_sk(mpcb, sk_it,
					     !skb_queue_empty(&tcp_sk(sk_it)->
							      ucopy.prequeue)))
				goto do_prequeue;

			/* __ Set realtime policy in scheduler __ */
		}

#ifdef CONFIG_NET_DMA
		if (tp->ucopy.dma_chan)
			dma_async_memcpy_issue_pending(tp->ucopy.dma_chan);
#endif
		if (copied >= target) {
			/* Do not sleep, just process backlog. */
			release_sock(sk);
			lock_sock(sk);
		} else
			sk_wait_data(sk, &timeo);

#ifdef CONFIG_NET_DMA
		tcp_service_net_dma(sk, false);  /* Don't block */
		tp->ucopy.wakeup = 0;
#endif

		if (user_recv) {
			int chunk;

			/* __ Restore normal policy in scheduler __ */

			if ((chunk = len - tp->ucopy.len) != 0) {
				NET_ADD_STATS_USER(sock_net(sk), LINUX_MIB_TCPDIRECTCOPYFROMBACKLOG, chunk);
				len -= chunk;
				copied += chunk;
			}

			if (tp->rcv_nxt == tp->copied_seq &&
			    mptcp_test_any_sk(
				    mpcb, sk_it,
				    !skb_queue_empty(&tcp_sk(sk_it)->
						     ucopy.prequeue))) {
do_prequeue:
				if (tp->mpc) {
					mptcp_for_each_sk(mpcb, sk_it)
						tcp_prequeue_process(sk_it);
				} else {
					tcp_prequeue_process(sk);
				}

				if ((chunk = len - tp->ucopy.len) != 0) {
					NET_ADD_STATS_USER(sock_net(sk), LINUX_MIB_TCPDIRECTCOPYFROMPREQUEUE, chunk);
					len -= chunk;
					copied += chunk;
				}
			}
		}
		if ((flags & MSG_PEEK) &&
		    (peek_seq - copied - urg_hole != tp->copied_seq)) {
			if (net_ratelimit())
				printk(KERN_DEBUG "TCP(%s:%d): Application bug, race in MSG_PEEK.\n",
				       current->comm, task_pid_nr(current));
			peek_seq = tp->copied_seq;
		}
		continue;

	found_ok_skb:
		/* Ok so how much can we use? */
		used = skb->len - offset;
		if (len < used)
			used = len;

		/* Do we have urgent data here? */
		if (tp->urg_data) {
			u32 urg_offset = tp->urg_seq - *seq;
			if (urg_offset < used) {
				if (!urg_offset) {
					if (!sock_flag(sk, SOCK_URGINLINE)) {
						++*seq;
						urg_hole++;
						offset++;
						used--;
						if (!used)
							goto skip_copy;
					}
				} else
					used = urg_offset;
			}
		}

		if (!(flags & MSG_TRUNC)) {
#ifdef CONFIG_NET_DMA
			if (!tp->ucopy.dma_chan && tp->ucopy.pinned_list)
				tp->ucopy.dma_chan = dma_find_channel(DMA_MEMCPY);

			if (tp->ucopy.dma_chan) {
				tp->ucopy.dma_cookie = dma_skb_copy_datagram_iovec(
					tp->ucopy.dma_chan, skb, offset,
					msg->msg_iov, used,
					tp->ucopy.pinned_list);

				if (tp->ucopy.dma_cookie < 0) {

					printk(KERN_ALERT "dma_cookie < 0\n");

					/* Exception. Bailout! */
					if (!copied)
						copied = -EFAULT;
					break;
				}

				dma_async_memcpy_issue_pending(tp->ucopy.dma_chan);

				if ((offset + used) == skb->len)
					copied_early = 1;

			} else
#endif
			{
				err = skb_copy_datagram_iovec(skb, offset,
						msg->msg_iov, used);
				if (err) {
					/* Exception. Bailout! */
					if (!copied)
						copied = -EFAULT;
					break;
				}
			}
		}

		*seq += used;
		copied += used;
		len -= used;

		if (tp->mpc) {
			mptcp_for_each_sk(mpcb, sk_it)
				tcp_rcv_space_adjust(sk_it);
		} else {
			tcp_rcv_space_adjust(sk);
		}

skip_copy:
		if (tp->urg_data && after(tp->copied_seq, tp->urg_seq)) {
			tp->urg_data = 0;
			tcp_fast_path_check(sk);
		}
		if (used + offset < skb->len)
			continue;

		if ((!mpcb && tcp_hdr(skb)->fin) ||
		    (mpcb && mptcp_is_data_fin(skb)))
			goto found_fin_ok;
		if (!(flags & MSG_PEEK)) {
			sk_eat_skb(sk, skb, copied_early);
			copied_early = 0;
		}
		continue;

	found_fin_ok:
		/* Process the FIN. */
		++*seq;
		if (!(flags & MSG_PEEK)) {
			sk_eat_skb(sk, skb, copied_early);
			copied_early = 0;
		}
		break;
	} while (len > 0);

	if (user_recv) {
		if (mptcp_test_any_sk(mpcb, sk_it,
				      !skb_queue_empty(&tcp_sk(sk_it)->
						       ucopy.prequeue))) {
			int chunk;

			tp->ucopy.len = copied > 0 ? len : 0;
			if (tp->mpc) {
				mptcp_for_each_sk(mpcb, sk_it)
					tcp_prequeue_process(sk_it);
			} else {
				tcp_prequeue_process(sk);
			}

			if (copied > 0 &&
			    (chunk = len - tp->ucopy.len) != 0) {
				NET_ADD_STATS_USER(sock_net(sk), LINUX_MIB_TCPDIRECTCOPYFROMPREQUEUE, chunk);
				len -= chunk;
				copied += chunk;
			}
		}

		tp->ucopy.task = NULL;
		tp->ucopy.len = 0;
	}

#ifdef CONFIG_NET_DMA
	tcp_service_net_dma(sk, true);  /* Wait for queue to drain */
	tp->ucopy.dma_chan = NULL;

	if (tp->ucopy.pinned_list) {
		dma_unpin_iovec_pages(tp->ucopy.pinned_list);
		tp->ucopy.pinned_list = NULL;
	}
#endif

	/* According to UNIX98, msg_name/msg_namelen are ignored
	 * on connected socket. I was just happy when found this 8) --ANK
	 */

	/* Clean up data we have read: This will do ACK frames. */
	if (tp->mpc)
		mptcp_cleanup_rbuf(sk, copied);
	else
		tcp_cleanup_rbuf(sk, copied);

	release_sock(sk);

	if (copied > 0)
		uid_stat_tcp_rcv(current_uid(), copied);
	return copied;

out:
	release_sock(sk);
	return err;

recv_urg:
	err = tcp_recv_urg(sk, msg, len, flags);
	if (err > 0)
		uid_stat_tcp_rcv(current_uid(), err);
	goto out;
}
EXPORT_SYMBOL(tcp_recvmsg);

void tcp_set_state(struct sock *sk, int state)
{
	int oldstate = sk->sk_state;

	switch (state) {
	case TCP_ESTABLISHED:
		if (oldstate != TCP_ESTABLISHED)
			TCP_INC_STATS(sock_net(sk), TCP_MIB_CURRESTAB);
		break;

	case TCP_CLOSE:
		if (oldstate == TCP_CLOSE_WAIT || oldstate == TCP_ESTABLISHED)
			TCP_INC_STATS(sock_net(sk), TCP_MIB_ESTABRESETS);

		sk->sk_prot->unhash(sk);
		if (inet_csk(sk)->icsk_bind_hash &&
		    !(sk->sk_userlocks & SOCK_BINDPORT_LOCK))
			inet_put_port(sk);
		/* fall through */
	default:
		if (oldstate == TCP_ESTABLISHED)
			TCP_DEC_STATS(sock_net(sk), TCP_MIB_CURRESTAB);
	}

	if (!is_meta_sk(sk) && tcp_sk(sk)->mpc)
		mptcp_set_state(sk, state);

	/* Change state AFTER socket is unhashed to avoid closed
	 * socket sitting in hash tables.
	 */
	sk->sk_state = state;

#ifdef STATE_TRACE
	SOCK_DEBUG(sk, "TCP sk=%p, State %s -> %s\n", sk, statename[oldstate], statename[state]);
#endif
}
EXPORT_SYMBOL_GPL(tcp_set_state);

/*
 *	State processing on a close. This implements the state shift for
 *	sending our FIN frame. Note that we only send a FIN for some
 *	states. A shutdown() may have already sent the FIN, or we may be
 *	closed.
 */

static const unsigned char new_state[16] = {
  /* current state:        new state:      action:	*/
  /* (Invalid)		*/ TCP_CLOSE,
  /* TCP_ESTABLISHED	*/ TCP_FIN_WAIT1 | TCP_ACTION_FIN,
  /* TCP_SYN_SENT	*/ TCP_CLOSE,
  /* TCP_SYN_RECV	*/ TCP_FIN_WAIT1 | TCP_ACTION_FIN,
  /* TCP_FIN_WAIT1	*/ TCP_FIN_WAIT1,
  /* TCP_FIN_WAIT2	*/ TCP_FIN_WAIT2,
  /* TCP_TIME_WAIT	*/ TCP_CLOSE,
  /* TCP_CLOSE		*/ TCP_CLOSE,
  /* TCP_CLOSE_WAIT	*/ TCP_LAST_ACK  | TCP_ACTION_FIN,
  /* TCP_LAST_ACK	*/ TCP_LAST_ACK,
  /* TCP_LISTEN		*/ TCP_CLOSE,
  /* TCP_CLOSING	*/ TCP_CLOSING,
};

int tcp_close_state(struct sock *sk)
{
	int next = (int)new_state[sk->sk_state];
	int ns = next & TCP_STATE_MASK;

	tcp_set_state(sk, ns);

	return next & TCP_ACTION_FIN;
}

/*
 *	Shutdown the sending side of a connection. Much like close except
 *	that we don't receive shut down or sock_set_flag(sk, SOCK_DEAD).
 */

void tcp_shutdown(struct sock *sk, int how)
{
	/*	We need to grab some memory, and put together a FIN,
	 *	and then put it into the queue to be sent.
	 *		Tim MacKenzie(tym@dibbler.cs.monash.edu.au) 4 Dec '92.
	 */
	if (!(how & SEND_SHUTDOWN))
		return;

	/* If we've already sent a FIN, or it's a closed state, skip this. */
	if ((1 << sk->sk_state) &
	    (TCPF_ESTABLISHED | TCPF_SYN_SENT |
	     TCPF_SYN_RECV | TCPF_CLOSE_WAIT)) {
		/* Clear out any half completed packets.  FIN if needed. */
		if (tcp_close_state(sk)) {
			if (!is_meta_sk(sk))
				tcp_send_fin(sk);
			else
				mptcp_send_fin(sk);
		}
	}
}
EXPORT_SYMBOL(tcp_shutdown);

void tcp_close(struct sock *sk, long timeout)
{
	struct sk_buff *skb;
	int data_was_unread = 0;
	int state;

	lock_sock(sk);
	sk->sk_shutdown = SHUTDOWN_MASK;

	if (sk->sk_state == TCP_LISTEN) {
		tcp_set_state(sk, TCP_CLOSE);

		/* Special case. */
		inet_csk_listen_stop(sk);

		goto adjudge_to_death;
	}

	/*  We need to flush the recv. buffs.  We do this only on the
	 *  descriptor close, not protocol-sourced closes, because the
	 *  reader process may not have drained the data yet!
	 */
	while ((skb = __skb_dequeue(&sk->sk_receive_queue)) != NULL) {
		u32 len = TCP_SKB_CB(skb)->end_seq - TCP_SKB_CB(skb)->seq -
			  tcp_hdr(skb)->fin;
		data_was_unread += len;
		__kfree_skb(skb);
	}

	sk_mem_reclaim(sk);

	/* If socket has been already reset (e.g. in tcp_reset()) - kill it. */
	if (sk->sk_state == TCP_CLOSE)
		goto adjudge_to_death;

	/* As outlined in RFC 2525, section 2.17, we send a RST here because
	 * data was lost. To witness the awful effects of the old behavior of
	 * always doing a FIN, run an older 2.1.x kernel or 2.0.x, start a bulk
	 * GET in an FTP client, suspend the process, wait for the client to
	 * advertise a zero window, then kill -9 the FTP client, wheee...
	 * Note: timeout is always zero in such a case.
	 */
	if (data_was_unread) {
		/* Unread data was tossed, zap the connection. */
		NET_INC_STATS_USER(sock_net(sk), LINUX_MIB_TCPABORTONCLOSE);
		tcp_set_state(sk, TCP_CLOSE);
		tcp_send_active_reset(sk, sk->sk_allocation);
	} else if (sock_flag(sk, SOCK_LINGER) && !sk->sk_lingertime) {
		/* Check zero linger _after_ checking for unread data. */
		sk->sk_prot->disconnect(sk, 0);
		NET_INC_STATS_USER(sock_net(sk), LINUX_MIB_TCPABORTONDATA);
	} else if (tcp_close_state(sk)) {
		/* We FIN if the application ate all the data before
		 * zapping the connection.
		 */

		/* RED-PEN. Formally speaking, we have broken TCP state
		 * machine. State transitions:
		 *
		 * TCP_ESTABLISHED -> TCP_FIN_WAIT1
		 * TCP_SYN_RECV	-> TCP_FIN_WAIT1 (forget it, it's impossible)
		 * TCP_CLOSE_WAIT -> TCP_LAST_ACK
		 *
		 * are legal only when FIN has been sent (i.e. in window),
		 * rather than queued out of window. Purists blame.
		 *
		 * F.e. "RFC state" is ESTABLISHED,
		 * if Linux state is FIN-WAIT-1, but FIN is still not sent.
		 *
		 * The visible declinations are that sometimes
		 * we enter time-wait state, when it is not required really
		 * (harmless), do not send active resets, when they are
		 * required by specs (TCP_ESTABLISHED, TCP_CLOSE_WAIT, when
		 * they look as CLOSING or LAST_ACK for Linux)
		 * Probably, I missed some more holelets.
		 * 						--ANK
		 */
		tcp_send_fin(sk);
	}

	sk_stream_wait_close(sk, timeout);

adjudge_to_death:
	state = sk->sk_state;
	sock_hold(sk);
	sock_orphan(sk);

	/* It is the last release_sock in its life. It will remove backlog. */
	release_sock(sk);


	/* Now socket is owned by kernel and we acquire BH lock
	   to finish close. No need to check for user refs.
	 */
	local_bh_disable();
	bh_lock_sock(sk);
	WARN_ON(sock_owned_by_user(sk));

	percpu_counter_inc(sk->sk_prot->orphan_count);

	/* Have we already been destroyed by a softirq or backlog? */
	if (state != TCP_CLOSE && sk->sk_state == TCP_CLOSE)
		goto out;

	/*	This is a (useful) BSD violating of the RFC. There is a
	 *	problem with TCP as specified in that the other end could
	 *	keep a socket open forever with no application left this end.
	 *	We use a 3 minute timeout (about the same as BSD) then kill
	 *	our end. If they send after that then tough - BUT: long enough
	 *	that we won't make the old 4*rto = almost no time - whoops
	 *	reset mistake.
	 *
	 *	Nope, it was not mistake. It is really desired behaviour
	 *	f.e. on http servers, when such sockets are useless, but
	 *	consume significant resources. Let's do it with special
	 *	linger2	option.					--ANK
	 */

	if (sk->sk_state == TCP_FIN_WAIT2) {
		struct tcp_sock *tp = tcp_sk(sk);
		if (tp->linger2 < 0) {
			tcp_set_state(sk, TCP_CLOSE);
			tcp_send_active_reset(sk, GFP_ATOMIC);
			NET_INC_STATS_BH(sock_net(sk),
					LINUX_MIB_TCPABORTONLINGER);
		} else {
			const int tmo = tcp_fin_time(sk);

			if (tmo > TCP_TIMEWAIT_LEN) {
				inet_csk_reset_keepalive_timer(sk,
						tmo - TCP_TIMEWAIT_LEN);
			} else {
				tcp_time_wait(sk, TCP_FIN_WAIT2, tmo);
				goto out;
			}
		}
	}
	if (sk->sk_state != TCP_CLOSE) {
		sk_mem_reclaim(sk);
		if (tcp_too_many_orphans(sk, 0)) {
			if (net_ratelimit())
				printk(KERN_INFO "TCP: too many of orphaned "
				       "sockets\n");
			tcp_set_state(sk, TCP_CLOSE);
			tcp_send_active_reset(sk, GFP_ATOMIC);
			NET_INC_STATS_BH(sock_net(sk),
					LINUX_MIB_TCPABORTONMEMORY);
		}
	}

	if (sk->sk_state == TCP_CLOSE)
		inet_csk_destroy_sock(sk);
	/* Otherwise, socket is reprieved until protocol close. */

out:
	bh_unlock_sock(sk);
	local_bh_enable();
	sock_put(sk);
}
EXPORT_SYMBOL(tcp_close);

/* These states need RST on ABORT according to RFC793 */

static inline int tcp_need_reset(int state)
{
	return (1 << state) &
	       (TCPF_ESTABLISHED | TCPF_CLOSE_WAIT | TCPF_FIN_WAIT1 |
		TCPF_FIN_WAIT2 | TCPF_SYN_RECV);
}

int tcp_disconnect(struct sock *sk, int flags)
{
	struct inet_sock *inet = inet_sk(sk);
	struct inet_connection_sock *icsk = inet_csk(sk);
	struct tcp_sock *tp = tcp_sk(sk);
	int err = 0;
	int old_state = sk->sk_state;

	if (old_state != TCP_CLOSE)
		tcp_set_state(sk, TCP_CLOSE);

	/* ABORT function of RFC793 */
	if (old_state == TCP_LISTEN) {
		inet_csk_listen_stop(sk);
	} else if (tcp_need_reset(old_state) ||
		   (tp->snd_nxt != tp->write_seq &&
		    (1 << old_state) & (TCPF_CLOSING | TCPF_LAST_ACK))) {
		/* The last check adjusts for discrepancy of Linux wrt. RFC
		 * states
		 */
		tcp_send_active_reset(sk, gfp_any());
		sk->sk_err = ECONNRESET;
	} else if (old_state == TCP_SYN_SENT)
		sk->sk_err = ECONNRESET;

	tcp_clear_xmit_timers(sk);
	__skb_queue_purge(&sk->sk_receive_queue);
	tcp_write_queue_purge(sk);
	__skb_queue_purge(&tp->out_of_order_queue);
#ifdef CONFIG_NET_DMA
	__skb_queue_purge(&sk->sk_async_wait_queue);
#endif

	inet->inet_dport = 0;

	if (!(sk->sk_userlocks & SOCK_BINDADDR_LOCK))
		inet_reset_saddr(sk);

#ifdef CONFIG_MPTCP
	if (is_meta_sk(sk)) {
		struct sock *subsk;
		struct tcp_sock *tp = tcp_sk(sk);

		__skb_queue_purge(&tp->mpcb->reinject_queue);

		if (!list_empty(&tp->mpcb->collide_tk)) {
			mptcp_hash_remove(tp->mpcb);
			reqsk_queue_destroy(&((struct inet_connection_sock *)tp->mpcb)->icsk_accept_queue);
		}

		local_bh_disable();
		mptcp_for_each_sk(tp->mpcb, subsk) {
			if (tcp_sk(subsk)->send_mp_fclose)
				continue;

			/* The socket will get removed from the subsocket-list
			 * and made non-mptcp by setting mpc to 0.
			 *
			 * This is necessary, because tcp_disconnect assumes
			 * that the connection is completly dead afterwards.
			 * Thus we need to do a mptcp_del_sock. Due to this call
			 * we have to make it non-mptcp.
			 */

			mptcp_del_sock(subsk);
			tcp_sk(subsk)->mpc = 0;
			mptcp_sub_force_close(subsk);
		}
		local_bh_enable();

		tp->was_meta_sk = 1;
		tp->mpc = 0;
		tp->mpcb = NULL;
	}
#endif

	sk->sk_shutdown = 0;
	sock_reset_flag(sk, SOCK_DONE);
	tp->srtt = 0;
	if ((tp->write_seq += tp->max_window + 2) == 0)
		tp->write_seq = 1;
	icsk->icsk_backoff = 0;
	tp->snd_cwnd = 2;
	icsk->icsk_probes_out = 0;
	tp->packets_out = 0;
	tp->snd_ssthresh = TCP_INFINITE_SSTHRESH;
	tp->snd_cwnd_cnt = 0;
	tp->bytes_acked = 0;
	tp->window_clamp = 0;
	tcp_set_ca_state(sk, TCP_CA_Open);
	tcp_clear_retrans(tp);
	inet_csk_delack_init(sk);
	tcp_init_send_head(sk);
	memset(&tp->rx_opt, 0, sizeof(tp->rx_opt));
	__sk_dst_reset(sk);

	WARN_ON(inet->inet_num && !icsk->icsk_bind_hash);

	sk->sk_error_report(sk);
	return err;
}
EXPORT_SYMBOL(tcp_disconnect);

/*
 *	Socket option code for TCP.
 */
static int do_tcp_setsockopt(struct sock *sk, int level,
		int optname, char __user *optval, unsigned int optlen)
{
	struct tcp_sock *tp = tcp_sk(sk);
	struct inet_connection_sock *icsk = inet_csk(sk);
	int val;
	int err = 0;

	/* These are data/string values, all the others are ints */
	switch (optname) {
	case TCP_CONGESTION: {
		char name[TCP_CA_NAME_MAX];

		if (optlen < 1)
			return -EINVAL;

		val = strncpy_from_user(name, optval,
					min_t(long, TCP_CA_NAME_MAX-1, optlen));
		if (val < 0)
			return -EFAULT;
		name[val] = 0;

		lock_sock(sk);
		err = tcp_set_congestion_control(sk, name);
		release_sock(sk);
		return err;
	}
	case TCP_COOKIE_TRANSACTIONS: {
		struct tcp_cookie_transactions ctd;
		struct tcp_cookie_values *cvp = NULL;

		if (sizeof(ctd) > optlen)
			return -EINVAL;
		if (copy_from_user(&ctd, optval, sizeof(ctd)))
			return -EFAULT;

		if (ctd.tcpct_used > sizeof(ctd.tcpct_value) ||
		    ctd.tcpct_s_data_desired > TCP_MSS_DESIRED)
			return -EINVAL;

		if (ctd.tcpct_cookie_desired == 0) {
			/* default to global value */
		} else if ((0x1 & ctd.tcpct_cookie_desired) ||
			   ctd.tcpct_cookie_desired > TCP_COOKIE_MAX ||
			   ctd.tcpct_cookie_desired < TCP_COOKIE_MIN) {
			return -EINVAL;
		}

		if (TCP_COOKIE_OUT_NEVER & ctd.tcpct_flags) {
			/* Supercedes all other values */
			lock_sock(sk);
			if (tp->cookie_values != NULL) {
				kref_put(&tp->cookie_values->kref,
					 tcp_cookie_values_release);
				tp->cookie_values = NULL;
			}
			tp->rx_opt.cookie_in_always = 0; /* false */
			tp->rx_opt.cookie_out_never = 1; /* true */
			release_sock(sk);
			return err;
		}

		/* Allocate ancillary memory before locking.
		 */
		if (ctd.tcpct_used > 0 ||
		    (tp->cookie_values == NULL &&
		     (sysctl_tcp_cookie_size > 0 ||
		      ctd.tcpct_cookie_desired > 0 ||
		      ctd.tcpct_s_data_desired > 0))) {
			cvp = kzalloc(sizeof(*cvp) + ctd.tcpct_used,
				      GFP_KERNEL);
			if (cvp == NULL)
				return -ENOMEM;

			kref_init(&cvp->kref);
		}
		lock_sock(sk);
		tp->rx_opt.cookie_in_always =
			(TCP_COOKIE_IN_ALWAYS & ctd.tcpct_flags);
		tp->rx_opt.cookie_out_never = 0; /* false */

		if (tp->cookie_values != NULL) {
			if (cvp != NULL) {
				/* Changed values are recorded by a changed
				 * pointer, ensuring the cookie will differ,
				 * without separately hashing each value later.
				 */
				kref_put(&tp->cookie_values->kref,
					 tcp_cookie_values_release);
			} else {
				cvp = tp->cookie_values;
			}
		}

		if (cvp != NULL) {
			cvp->cookie_desired = ctd.tcpct_cookie_desired;

			if (ctd.tcpct_used > 0) {
				memcpy(cvp->s_data_payload, ctd.tcpct_value,
				       ctd.tcpct_used);
				cvp->s_data_desired = ctd.tcpct_used;
				cvp->s_data_constant = 1; /* true */
			} else {
				/* No constant payload data. */
				cvp->s_data_desired = ctd.tcpct_s_data_desired;
				cvp->s_data_constant = 0; /* false */
			}

			tp->cookie_values = cvp;
		}
		release_sock(sk);
		return err;
	}
	default:
		/* fallthru */
		break;
	}

	if (optlen < sizeof(int))
		return -EINVAL;

	if (get_user(val, (int __user *)optval))
		return -EFAULT;

	lock_sock(sk);

	switch (optname) {
	case TCP_MAXSEG:
		/* Values greater than interface MTU won't take effect. However
		 * at the point when this call is done we typically don't yet
		 * know which interface is going to be used */
		if (val < TCP_MIN_MSS || val > MAX_TCP_WINDOW) {
			err = -EINVAL;
			break;
		}
		tp->rx_opt.user_mss = val;
		break;

	case TCP_NODELAY:
		if (val) {
			/* TCP_NODELAY is weaker than TCP_CORK, so that
			 * this option on corked socket is remembered, but
			 * it is not activated until cork is cleared.
			 *
			 * However, when TCP_NODELAY is set we make
			 * an explicit push, which overrides even TCP_CORK
			 * for currently queued segments.
			 */
			tp->nonagle |= TCP_NAGLE_OFF|TCP_NAGLE_PUSH;
			tcp_push_pending_frames(sk);
		} else {
			tp->nonagle &= ~TCP_NAGLE_OFF;
		}
		break;

	case TCP_THIN_LINEAR_TIMEOUTS:
		if (val < 0 || val > 1)
			err = -EINVAL;
		else
			tp->thin_lto = val;
		break;

	case TCP_THIN_DUPACK:
		if (val < 0 || val > 1)
			err = -EINVAL;
		else
			tp->thin_dupack = val;
		break;

	case TCP_CORK:
		/* When set indicates to always queue non-full frames.
		 * Later the user clears this option and we transmit
		 * any pending partial frames in the queue.  This is
		 * meant to be used alongside sendfile() to get properly
		 * filled frames when the user (for example) must write
		 * out headers with a write() call first and then use
		 * sendfile to send out the data parts.
		 *
		 * TCP_CORK can be set together with TCP_NODELAY and it is
		 * stronger than TCP_NODELAY.
		 */
		if (val) {
			tp->nonagle |= TCP_NAGLE_CORK;
		} else {
			tp->nonagle &= ~TCP_NAGLE_CORK;
			if (tp->nonagle&TCP_NAGLE_OFF)
				tp->nonagle |= TCP_NAGLE_PUSH;
			tcp_push_pending_frames(sk);
		}
		break;

	case TCP_KEEPIDLE:
		if (val < 1 || val > MAX_TCP_KEEPIDLE)
			err = -EINVAL;
		else {
			tp->keepalive_time = val * HZ;
			if (sock_flag(sk, SOCK_KEEPOPEN) &&
			    !((1 << sk->sk_state) &
			      (TCPF_CLOSE | TCPF_LISTEN))) {
				u32 elapsed = keepalive_time_elapsed(tp);
				if (tp->keepalive_time > elapsed)
					elapsed = tp->keepalive_time - elapsed;
				else
					elapsed = 0;
				inet_csk_reset_keepalive_timer(sk, elapsed);
			}
		}
		break;
	case TCP_KEEPINTVL:
		if (val < 1 || val > MAX_TCP_KEEPINTVL)
			err = -EINVAL;
		else
			tp->keepalive_intvl = val * HZ;
		break;
	case TCP_KEEPCNT:
		if (val < 1 || val > MAX_TCP_KEEPCNT)
			err = -EINVAL;
		else
			tp->keepalive_probes = val;
		break;
	case TCP_SYNCNT:
		if (val < 1 || val > MAX_TCP_SYNCNT)
			err = -EINVAL;
		else
			icsk->icsk_syn_retries = val;
		break;

	case TCP_LINGER2:
		if (val < 0)
			tp->linger2 = -1;
		else if (val > sysctl_tcp_fin_timeout / HZ)
			tp->linger2 = 0;
		else
			tp->linger2 = val * HZ;
		break;

	case TCP_DEFER_ACCEPT:
		/* Translate value in seconds to number of retransmits */
		icsk->icsk_accept_queue.rskq_defer_accept =
			secs_to_retrans(val, TCP_TIMEOUT_INIT / HZ,
					TCP_RTO_MAX / HZ);
		break;

	case TCP_WINDOW_CLAMP:
		if (!val) {
			if (sk->sk_state != TCP_CLOSE) {
				err = -EINVAL;
				break;
			}
			tp->window_clamp = 0;
		} else
			tp->window_clamp = val < SOCK_MIN_RCVBUF / 2 ?
						SOCK_MIN_RCVBUF / 2 : val;
		break;

	case TCP_QUICKACK:
		if (!val) {
			icsk->icsk_ack.pingpong = 1;
		} else {
			icsk->icsk_ack.pingpong = 0;
			if ((1 << sk->sk_state) &
			    (TCPF_ESTABLISHED | TCPF_CLOSE_WAIT) &&
			    inet_csk_ack_scheduled(sk)) {
				icsk->icsk_ack.pending |= ICSK_ACK_PUSHED;
				tcp_cleanup_rbuf(sk, 1);
				if (!(val & 1))
					icsk->icsk_ack.pingpong = 1;
			}
		}
		break;

#ifdef CONFIG_TCP_MD5SIG
	case TCP_MD5SIG:
		/* Read the IP->Key mappings from userspace */
		err = tp->af_specific->md5_parse(sk, optval, optlen);
		break;
#endif
	case TCP_USER_TIMEOUT:
		/* Cap the max timeout in ms TCP will retry/retrans
		 * before giving up and aborting (ETIMEDOUT) a connection.
		 */
		icsk->icsk_user_timeout = msecs_to_jiffies(val);
		break;
	default:
		err = -ENOPROTOOPT;
		break;
	}

	release_sock(sk);
	return err;
}

int tcp_setsockopt(struct sock *sk, int level, int optname, char __user *optval,
		   unsigned int optlen)
{
	struct inet_connection_sock *icsk = inet_csk(sk);

	if (level != SOL_TCP)
		return icsk->icsk_af_ops->setsockopt(sk, level, optname,
						     optval, optlen);
	return do_tcp_setsockopt(sk, level, optname, optval, optlen);
}
EXPORT_SYMBOL(tcp_setsockopt);

#ifdef CONFIG_COMPAT
int compat_tcp_setsockopt(struct sock *sk, int level, int optname,
			  char __user *optval, unsigned int optlen)
{
	if (level != SOL_TCP)
		return inet_csk_compat_setsockopt(sk, level, optname,
						  optval, optlen);
	return do_tcp_setsockopt(sk, level, optname, optval, optlen);
}
EXPORT_SYMBOL(compat_tcp_setsockopt);
#endif

/* Return information about state of tcp endpoint in API format. */
void tcp_get_info(struct sock *sk, struct tcp_info *info)
{
	struct tcp_sock *tp = tcp_sk(sk);
	const struct inet_connection_sock *icsk = inet_csk(sk);
	u32 now = tcp_time_stamp;

	memset(info, 0, sizeof(*info));

	info->tcpi_state = sk->sk_state;
	info->tcpi_ca_state = icsk->icsk_ca_state;
	info->tcpi_retransmits = icsk->icsk_retransmits;
	info->tcpi_probes = icsk->icsk_probes_out;
	info->tcpi_backoff = icsk->icsk_backoff;

	if (tp->rx_opt.tstamp_ok)
		info->tcpi_options |= TCPI_OPT_TIMESTAMPS;
	if (tcp_is_sack(tp))
		info->tcpi_options |= TCPI_OPT_SACK;
	if (tp->rx_opt.wscale_ok) {
		info->tcpi_options |= TCPI_OPT_WSCALE;
		info->tcpi_snd_wscale = tp->rx_opt.snd_wscale;
		info->tcpi_rcv_wscale = tp->rx_opt.rcv_wscale;
	}

	if (tp->ecn_flags&TCP_ECN_OK)
		info->tcpi_options |= TCPI_OPT_ECN;

	info->tcpi_rto = jiffies_to_usecs(icsk->icsk_rto);
	info->tcpi_ato = jiffies_to_usecs(icsk->icsk_ack.ato);
	info->tcpi_snd_mss = tp->mss_cache;
	info->tcpi_rcv_mss = icsk->icsk_ack.rcv_mss;

	if (sk->sk_state == TCP_LISTEN) {
		info->tcpi_unacked = sk->sk_ack_backlog;
		info->tcpi_sacked = sk->sk_max_ack_backlog;
	} else {
		info->tcpi_unacked = tp->packets_out;
		info->tcpi_sacked = tp->sacked_out;
	}
	info->tcpi_lost = tp->lost_out;
	info->tcpi_retrans = tp->retrans_out;
	info->tcpi_fackets = tp->fackets_out;

	info->tcpi_last_data_sent = jiffies_to_msecs(now - tp->lsndtime);
	info->tcpi_last_data_recv = jiffies_to_msecs(now - icsk->icsk_ack.lrcvtime);
	info->tcpi_last_ack_recv = jiffies_to_msecs(now - tp->rcv_tstamp);

	info->tcpi_pmtu = icsk->icsk_pmtu_cookie;
	info->tcpi_rcv_ssthresh = tp->rcv_ssthresh;
	info->tcpi_rtt = jiffies_to_usecs(tp->srtt)>>3;
	info->tcpi_rttvar = jiffies_to_usecs(tp->mdev)>>2;
	info->tcpi_snd_ssthresh = tp->snd_ssthresh;
	info->tcpi_snd_cwnd = tp->snd_cwnd;
	info->tcpi_advmss = tp->advmss;
	info->tcpi_reordering = tp->reordering;

	info->tcpi_rcv_rtt = jiffies_to_usecs(tp->rcv_rtt_est.rtt)>>3;
	info->tcpi_rcv_space = tp->rcvq_space.space;

	info->tcpi_total_retrans = tp->total_retrans;
}
EXPORT_SYMBOL_GPL(tcp_get_info);

static int do_tcp_getsockopt(struct sock *sk, int level,
		int optname, char __user *optval, int __user *optlen)
{
	struct inet_connection_sock *icsk = inet_csk(sk);
	struct tcp_sock *tp = tcp_sk(sk);
	int val, len;

	if (get_user(len, optlen))
		return -EFAULT;

	len = min_t(unsigned int, len, sizeof(int));

	if (len < 0)
		return -EINVAL;

	switch (optname) {
	case TCP_MAXSEG:
		val = tp->mss_cache;
		if (!val && ((1 << sk->sk_state) & (TCPF_CLOSE | TCPF_LISTEN)))
			val = tp->rx_opt.user_mss;
		break;
	case TCP_NODELAY:
		val = !!(tp->nonagle&TCP_NAGLE_OFF);
		break;
	case TCP_CORK:
		val = !!(tp->nonagle&TCP_NAGLE_CORK);
		break;
	case TCP_KEEPIDLE:
		val = keepalive_time_when(tp) / HZ;
		break;
	case TCP_KEEPINTVL:
		val = keepalive_intvl_when(tp) / HZ;
		break;
	case TCP_KEEPCNT:
		val = keepalive_probes(tp);
		break;
	case TCP_SYNCNT:
		val = icsk->icsk_syn_retries ? : sysctl_tcp_syn_retries;
		break;
	case TCP_LINGER2:
		val = tp->linger2;
		if (val >= 0)
			val = (val ? : sysctl_tcp_fin_timeout) / HZ;
		break;
	case TCP_DEFER_ACCEPT:
		val = retrans_to_secs(icsk->icsk_accept_queue.rskq_defer_accept,
				      TCP_TIMEOUT_INIT / HZ, TCP_RTO_MAX / HZ);
		break;
	case TCP_WINDOW_CLAMP:
		val = tp->window_clamp;
		break;
	case TCP_INFO: {
		struct tcp_info info;

		if (get_user(len, optlen))
			return -EFAULT;

		tcp_get_info(sk, &info);

		len = min_t(unsigned int, len, sizeof(info));
		if (put_user(len, optlen))
			return -EFAULT;
		if (copy_to_user(optval, &info, len))
			return -EFAULT;
		return 0;
	}
	case TCP_QUICKACK:
		val = !icsk->icsk_ack.pingpong;
		break;

	case TCP_CONGESTION:
		if (get_user(len, optlen))
			return -EFAULT;
		len = min_t(unsigned int, len, TCP_CA_NAME_MAX);
		if (put_user(len, optlen))
			return -EFAULT;
		if (copy_to_user(optval, icsk->icsk_ca_ops->name, len))
			return -EFAULT;
		return 0;

	case TCP_COOKIE_TRANSACTIONS: {
		struct tcp_cookie_transactions ctd;
		struct tcp_cookie_values *cvp = tp->cookie_values;

		if (get_user(len, optlen))
			return -EFAULT;
		if (len < sizeof(ctd))
			return -EINVAL;

		memset(&ctd, 0, sizeof(ctd));
		ctd.tcpct_flags = (tp->rx_opt.cookie_in_always ?
				   TCP_COOKIE_IN_ALWAYS : 0)
				| (tp->rx_opt.cookie_out_never ?
				   TCP_COOKIE_OUT_NEVER : 0);

		if (cvp != NULL) {
			ctd.tcpct_flags |= (cvp->s_data_in ?
					    TCP_S_DATA_IN : 0)
					 | (cvp->s_data_out ?
					    TCP_S_DATA_OUT : 0);

			ctd.tcpct_cookie_desired = cvp->cookie_desired;
			ctd.tcpct_s_data_desired = cvp->s_data_desired;

			memcpy(&ctd.tcpct_value[0], &cvp->cookie_pair[0],
			       cvp->cookie_pair_size);
			ctd.tcpct_used = cvp->cookie_pair_size;
		}

		if (put_user(sizeof(ctd), optlen))
			return -EFAULT;
		if (copy_to_user(optval, &ctd, sizeof(ctd)))
			return -EFAULT;
		return 0;
	}
	case TCP_THIN_LINEAR_TIMEOUTS:
		val = tp->thin_lto;
		break;
	case TCP_THIN_DUPACK:
		val = tp->thin_dupack;
		break;

	case TCP_USER_TIMEOUT:
		val = jiffies_to_msecs(icsk->icsk_user_timeout);
		break;
	default:
		return -ENOPROTOOPT;
	}

	if (put_user(len, optlen))
		return -EFAULT;
	if (copy_to_user(optval, &val, len))
		return -EFAULT;
	return 0;
}

int tcp_getsockopt(struct sock *sk, int level, int optname, char __user *optval,
		   int __user *optlen)
{
	struct inet_connection_sock *icsk = inet_csk(sk);

	if (level != SOL_TCP)
		return icsk->icsk_af_ops->getsockopt(sk, level, optname,
						     optval, optlen);
	return do_tcp_getsockopt(sk, level, optname, optval, optlen);
}
EXPORT_SYMBOL(tcp_getsockopt);

#ifdef CONFIG_COMPAT
int compat_tcp_getsockopt(struct sock *sk, int level, int optname,
			  char __user *optval, int __user *optlen)
{
	if (level != SOL_TCP)
		return inet_csk_compat_getsockopt(sk, level, optname,
						  optval, optlen);
	return do_tcp_getsockopt(sk, level, optname, optval, optlen);
}
EXPORT_SYMBOL(compat_tcp_getsockopt);
#endif

struct sk_buff *tcp_tso_segment(struct sk_buff *skb, u32 features)
{
	struct sk_buff *segs = ERR_PTR(-EINVAL);
	struct tcphdr *th;
	unsigned thlen;
	unsigned int seq;
	__be32 delta;
	unsigned int oldlen;
	unsigned int mss;

	if (!pskb_may_pull(skb, sizeof(*th)))
		goto out;

	th = tcp_hdr(skb);
	thlen = th->doff * 4;
	if (thlen < sizeof(*th))
		goto out;

	if (!pskb_may_pull(skb, thlen))
		goto out;

	oldlen = (u16)~skb->len;
	__skb_pull(skb, thlen);

	mss = skb_shinfo(skb)->gso_size;
	if (unlikely(skb->len <= mss))
		goto out;

	if (skb_gso_ok(skb, features | NETIF_F_GSO_ROBUST)) {
		/* Packet is from an untrusted source, reset gso_segs. */
		int type = skb_shinfo(skb)->gso_type;

		if (unlikely(type &
			     ~(SKB_GSO_TCPV4 |
			       SKB_GSO_DODGY |
			       SKB_GSO_TCP_ECN |
			       SKB_GSO_TCPV6 |
			       0) ||
			     !(type & (SKB_GSO_TCPV4 | SKB_GSO_TCPV6))))
			goto out;

		skb_shinfo(skb)->gso_segs = DIV_ROUND_UP(skb->len, mss);

		segs = NULL;
		goto out;
	}

	segs = skb_segment(skb, features);
	if (IS_ERR(segs))
		goto out;

	delta = htonl(oldlen + (thlen + mss));

	skb = segs;
	th = tcp_hdr(skb);
	seq = ntohl(th->seq);

	do {
		th->fin = th->psh = 0;

		th->check = ~csum_fold((__force __wsum)((__force u32)th->check +
				       (__force u32)delta));
		if (skb->ip_summed != CHECKSUM_PARTIAL)
			th->check =
			     csum_fold(csum_partial(skb_transport_header(skb),
						    thlen, skb->csum));

		seq += mss;
		skb = skb->next;
		th = tcp_hdr(skb);

		th->seq = htonl(seq);
		th->cwr = 0;
	} while (skb->next);

	delta = htonl(oldlen + (skb->tail - skb->transport_header) +
		      skb->data_len);
	th->check = ~csum_fold((__force __wsum)((__force u32)th->check +
				(__force u32)delta));
	if (skb->ip_summed != CHECKSUM_PARTIAL)
		th->check = csum_fold(csum_partial(skb_transport_header(skb),
						   thlen, skb->csum));

out:
	return segs;
}
EXPORT_SYMBOL(tcp_tso_segment);

struct sk_buff **tcp_gro_receive(struct sk_buff **head, struct sk_buff *skb)
{
	struct sk_buff **pp = NULL;
	struct sk_buff *p;
	struct tcphdr *th;
	struct tcphdr *th2;
	unsigned int len;
	unsigned int thlen;
	__be32 flags;
	unsigned int mss = 1;
	unsigned int hlen;
	unsigned int off;
	int flush = 1;
	int i;

	off = skb_gro_offset(skb);
	hlen = off + sizeof(*th);
	th = skb_gro_header_fast(skb, off);
	if (skb_gro_header_hard(skb, hlen)) {
		th = skb_gro_header_slow(skb, hlen, off);
		if (unlikely(!th))
			goto out;
	}

	thlen = th->doff * 4;
	if (thlen < sizeof(*th))
		goto out;

	hlen = off + thlen;
	if (skb_gro_header_hard(skb, hlen)) {
		th = skb_gro_header_slow(skb, hlen, off);
		if (unlikely(!th))
			goto out;
	}

	skb_gro_pull(skb, thlen);

	len = skb_gro_len(skb);
	flags = tcp_flag_word(th);

	for (; (p = *head); head = &p->next) {
		if (!NAPI_GRO_CB(p)->same_flow)
			continue;

		th2 = tcp_hdr(p);

		if (*(u32 *)&th->source ^ *(u32 *)&th2->source) {
			NAPI_GRO_CB(p)->same_flow = 0;
			continue;
		}

		goto found;
	}

	goto out_check_final;

found:
	flush = NAPI_GRO_CB(p)->flush;
	flush |= (__force int)(flags & TCP_FLAG_CWR);
	flush |= (__force int)((flags ^ tcp_flag_word(th2)) &
		  ~(TCP_FLAG_CWR | TCP_FLAG_FIN | TCP_FLAG_PSH));
	flush |= (__force int)(th->ack_seq ^ th2->ack_seq);
	for (i = sizeof(*th); i < thlen; i += 4)
		flush |= *(u32 *)((u8 *)th + i) ^
			 *(u32 *)((u8 *)th2 + i);

	mss = skb_shinfo(p)->gso_size;

	flush |= (len - 1) >= mss;
	flush |= (ntohl(th2->seq) + skb_gro_len(p)) ^ ntohl(th->seq);

	if (flush || skb_gro_receive(head, skb)) {
		mss = 1;
		goto out_check_final;
	}

	p = *head;
	th2 = tcp_hdr(p);
	tcp_flag_word(th2) |= flags & (TCP_FLAG_FIN | TCP_FLAG_PSH);

out_check_final:
	flush = len < mss;
	flush |= (__force int)(flags & (TCP_FLAG_URG | TCP_FLAG_PSH |
					TCP_FLAG_RST | TCP_FLAG_SYN |
					TCP_FLAG_FIN));

	if (p && (!NAPI_GRO_CB(skb)->same_flow || flush))
		pp = head;

out:
	NAPI_GRO_CB(skb)->flush |= flush;

	return pp;
}
EXPORT_SYMBOL(tcp_gro_receive);

int tcp_gro_complete(struct sk_buff *skb)
{
	struct tcphdr *th = tcp_hdr(skb);

	skb->csum_start = skb_transport_header(skb) - skb->head;
	skb->csum_offset = offsetof(struct tcphdr, check);
	skb->ip_summed = CHECKSUM_PARTIAL;

	skb_shinfo(skb)->gso_segs = NAPI_GRO_CB(skb)->count;

	if (th->cwr)
		skb_shinfo(skb)->gso_type |= SKB_GSO_TCP_ECN;

	return 0;
}
EXPORT_SYMBOL(tcp_gro_complete);

#ifdef CONFIG_TCP_MD5SIG
static unsigned long tcp_md5sig_users;
static struct tcp_md5sig_pool * __percpu *tcp_md5sig_pool;
static DEFINE_SPINLOCK(tcp_md5sig_pool_lock);

static void __tcp_free_md5sig_pool(struct tcp_md5sig_pool * __percpu *pool)
{
	int cpu;
	for_each_possible_cpu(cpu) {
		struct tcp_md5sig_pool *p = *per_cpu_ptr(pool, cpu);
		if (p) {
			if (p->md5_desc.tfm)
				crypto_free_hash(p->md5_desc.tfm);
			kfree(p);
		}
	}
	free_percpu(pool);
}

void tcp_free_md5sig_pool(void)
{
	struct tcp_md5sig_pool * __percpu *pool = NULL;

	spin_lock_bh(&tcp_md5sig_pool_lock);
	if (--tcp_md5sig_users == 0) {
		pool = tcp_md5sig_pool;
		tcp_md5sig_pool = NULL;
	}
	spin_unlock_bh(&tcp_md5sig_pool_lock);
	if (pool)
		__tcp_free_md5sig_pool(pool);
}
EXPORT_SYMBOL(tcp_free_md5sig_pool);

static struct tcp_md5sig_pool * __percpu *
__tcp_alloc_md5sig_pool(struct sock *sk)
{
	int cpu;
	struct tcp_md5sig_pool * __percpu *pool;

	pool = alloc_percpu(struct tcp_md5sig_pool *);
	if (!pool)
		return NULL;

	for_each_possible_cpu(cpu) {
		struct tcp_md5sig_pool *p;
		struct crypto_hash *hash;

		p = kzalloc(sizeof(*p), sk->sk_allocation);
		if (!p)
			goto out_free;
		*per_cpu_ptr(pool, cpu) = p;

		hash = crypto_alloc_hash("md5", 0, CRYPTO_ALG_ASYNC);
		if (!hash || IS_ERR(hash))
			goto out_free;

		p->md5_desc.tfm = hash;
	}
	return pool;
out_free:
	__tcp_free_md5sig_pool(pool);
	return NULL;
}

struct tcp_md5sig_pool * __percpu *tcp_alloc_md5sig_pool(struct sock *sk)
{
	struct tcp_md5sig_pool * __percpu *pool;
	int alloc = 0;

retry:
	spin_lock_bh(&tcp_md5sig_pool_lock);
	pool = tcp_md5sig_pool;
	if (tcp_md5sig_users++ == 0) {
		alloc = 1;
		spin_unlock_bh(&tcp_md5sig_pool_lock);
	} else if (!pool) {
		tcp_md5sig_users--;
		spin_unlock_bh(&tcp_md5sig_pool_lock);
		cpu_relax();
		goto retry;
	} else
		spin_unlock_bh(&tcp_md5sig_pool_lock);

	if (alloc) {
		/* we cannot hold spinlock here because this may sleep. */
		struct tcp_md5sig_pool * __percpu *p;

		p = __tcp_alloc_md5sig_pool(sk);
		spin_lock_bh(&tcp_md5sig_pool_lock);
		if (!p) {
			tcp_md5sig_users--;
			spin_unlock_bh(&tcp_md5sig_pool_lock);
			return NULL;
		}
		pool = tcp_md5sig_pool;
		if (pool) {
			/* oops, it has already been assigned. */
			spin_unlock_bh(&tcp_md5sig_pool_lock);
			__tcp_free_md5sig_pool(p);
		} else {
			tcp_md5sig_pool = pool = p;
			spin_unlock_bh(&tcp_md5sig_pool_lock);
		}
	}
	return pool;
}
EXPORT_SYMBOL(tcp_alloc_md5sig_pool);


/**
 *	tcp_get_md5sig_pool - get md5sig_pool for this user
 *
 *	We use percpu structure, so if we succeed, we exit with preemption
 *	and BH disabled, to make sure another thread or softirq handling
 *	wont try to get same context.
 */
struct tcp_md5sig_pool *tcp_get_md5sig_pool(void)
{
	struct tcp_md5sig_pool * __percpu *p;

	local_bh_disable();

	spin_lock(&tcp_md5sig_pool_lock);
	p = tcp_md5sig_pool;
	if (p)
		tcp_md5sig_users++;
	spin_unlock(&tcp_md5sig_pool_lock);

	if (p)
		return *this_cpu_ptr(p);

	local_bh_enable();
	return NULL;
}
EXPORT_SYMBOL(tcp_get_md5sig_pool);

void tcp_put_md5sig_pool(void)
{
	local_bh_enable();
	tcp_free_md5sig_pool();
}
EXPORT_SYMBOL(tcp_put_md5sig_pool);

int tcp_md5_hash_header(struct tcp_md5sig_pool *hp,
			struct tcphdr *th)
{
	struct scatterlist sg;
	int err;

	__sum16 old_checksum = th->check;
	th->check = 0;
	/* options aren't included in the hash */
	sg_init_one(&sg, th, sizeof(struct tcphdr));
	err = crypto_hash_update(&hp->md5_desc, &sg, sizeof(struct tcphdr));
	th->check = old_checksum;
	return err;
}
EXPORT_SYMBOL(tcp_md5_hash_header);

int tcp_md5_hash_skb_data(struct tcp_md5sig_pool *hp,
			  struct sk_buff *skb, unsigned header_len)
{
	struct scatterlist sg;
	const struct tcphdr *tp = tcp_hdr(skb);
	struct hash_desc *desc = &hp->md5_desc;
	unsigned i;
	const unsigned head_data_len = skb_headlen(skb) > header_len ?
				       skb_headlen(skb) - header_len : 0;
	const struct skb_shared_info *shi = skb_shinfo(skb);
	struct sk_buff *frag_iter;

	sg_init_table(&sg, 1);

	sg_set_buf(&sg, ((u8 *) tp) + header_len, head_data_len);
	if (crypto_hash_update(desc, &sg, head_data_len))
		return 1;

	for (i = 0; i < shi->nr_frags; ++i) {
		const struct skb_frag_struct *f = &shi->frags[i];
		sg_set_page(&sg, f->page, f->size, f->page_offset);
		if (crypto_hash_update(desc, &sg, f->size))
			return 1;
	}

	skb_walk_frags(skb, frag_iter)
		if (tcp_md5_hash_skb_data(hp, frag_iter, 0))
			return 1;

	return 0;
}
EXPORT_SYMBOL(tcp_md5_hash_skb_data);

int tcp_md5_hash_key(struct tcp_md5sig_pool *hp, struct tcp_md5sig_key *key)
{
	struct scatterlist sg;

	sg_init_one(&sg, key->key, key->keylen);
	return crypto_hash_update(&hp->md5_desc, &sg, key->keylen);
}
EXPORT_SYMBOL(tcp_md5_hash_key);

#endif

/**
 * Each Responder maintains up to two secret values concurrently for
 * efficient secret rollover.  Each secret value has 4 states:
 *
 * Generating.  (tcp_secret_generating != tcp_secret_primary)
 *    Generates new Responder-Cookies, but not yet used for primary
 *    verification.  This is a short-term state, typically lasting only
 *    one round trip time (RTT).
 *
 * Primary.  (tcp_secret_generating == tcp_secret_primary)
 *    Used both for generation and primary verification.
 *
 * Retiring.  (tcp_secret_retiring != tcp_secret_secondary)
 *    Used for verification, until the first failure that can be
 *    verified by the newer Generating secret.  At that time, this
 *    cookie's state is changed to Secondary, and the Generating
 *    cookie's state is changed to Primary.  This is a short-term state,
 *    typically lasting only one round trip time (RTT).
 *
 * Secondary.  (tcp_secret_retiring == tcp_secret_secondary)
 *    Used for secondary verification, after primary verification
 *    failures.  This state lasts no more than twice the Maximum Segment
 *    Lifetime (2MSL).  Then, the secret is discarded.
 */
struct tcp_cookie_secret {
	/* The secret is divided into two parts.  The digest part is the
	 * equivalent of previously hashing a secret and saving the state,
	 * and serves as an initialization vector (IV).  The message part
	 * serves as the trailing secret.
	 */
	u32				secrets[COOKIE_WORKSPACE_WORDS];
	unsigned long			expires;
};

#define TCP_SECRET_1MSL (HZ * TCP_PAWS_MSL)
#define TCP_SECRET_2MSL (HZ * TCP_PAWS_MSL * 2)
#define TCP_SECRET_LIFE (HZ * 600)

static struct tcp_cookie_secret tcp_secret_one;
static struct tcp_cookie_secret tcp_secret_two;

/* Essentially a circular list, without dynamic allocation. */
static struct tcp_cookie_secret *tcp_secret_generating;
static struct tcp_cookie_secret *tcp_secret_primary;
static struct tcp_cookie_secret *tcp_secret_retiring;
static struct tcp_cookie_secret *tcp_secret_secondary;

static DEFINE_SPINLOCK(tcp_secret_locker);

/* Select a pseudo-random word in the cookie workspace.
 */
static inline u32 tcp_cookie_work(const u32 *ws, const int n)
{
	return ws[COOKIE_DIGEST_WORDS + ((COOKIE_MESSAGE_WORDS-1) & ws[n])];
}

/* Fill bakery[COOKIE_WORKSPACE_WORDS] with generator, updating as needed.
 * Called in softirq context.
 * Returns: 0 for success.
 */
int tcp_cookie_generator(u32 *bakery)
{
	unsigned long jiffy = jiffies;

	if (unlikely(time_after_eq(jiffy, tcp_secret_generating->expires))) {
		spin_lock_bh(&tcp_secret_locker);
		if (!time_after_eq(jiffy, tcp_secret_generating->expires)) {
			/* refreshed by another */
			memcpy(bakery,
			       &tcp_secret_generating->secrets[0],
			       COOKIE_WORKSPACE_WORDS);
		} else {
			/* still needs refreshing */
			get_random_bytes(bakery, COOKIE_WORKSPACE_WORDS);

			/* The first time, paranoia assumes that the
			 * randomization function isn't as strong.  But,
			 * this secret initialization is delayed until
			 * the last possible moment (packet arrival).
			 * Although that time is observable, it is
			 * unpredictably variable.  Mash in the most
			 * volatile clock bits available, and expire the
			 * secret extra quickly.
			 */
			if (unlikely(tcp_secret_primary->expires ==
				     tcp_secret_secondary->expires)) {
				struct timespec tv;

				getnstimeofday(&tv);
				bakery[COOKIE_DIGEST_WORDS+0] ^=
					(u32)tv.tv_nsec;

				tcp_secret_secondary->expires = jiffy
					+ TCP_SECRET_1MSL
					+ (0x0f & tcp_cookie_work(bakery, 0));
			} else {
				tcp_secret_secondary->expires = jiffy
					+ TCP_SECRET_LIFE
					+ (0xff & tcp_cookie_work(bakery, 1));
				tcp_secret_primary->expires = jiffy
					+ TCP_SECRET_2MSL
					+ (0x1f & tcp_cookie_work(bakery, 2));
			}
			memcpy(&tcp_secret_secondary->secrets[0],
			       bakery, COOKIE_WORKSPACE_WORDS);

			rcu_assign_pointer(tcp_secret_generating,
					   tcp_secret_secondary);
			rcu_assign_pointer(tcp_secret_retiring,
					   tcp_secret_primary);
			/*
			 * Neither call_rcu() nor synchronize_rcu() needed.
			 * Retiring data is not freed.  It is replaced after
			 * further (locked) pointer updates, and a quiet time
			 * (minimum 1MSL, maximum LIFE - 2MSL).
			 */
		}
		spin_unlock_bh(&tcp_secret_locker);
	} else {
		rcu_read_lock_bh();
		memcpy(bakery,
		       &rcu_dereference(tcp_secret_generating)->secrets[0],
		       COOKIE_WORKSPACE_WORDS);
		rcu_read_unlock_bh();
	}
	return 0;
}
EXPORT_SYMBOL(tcp_cookie_generator);

void tcp_done(struct sock *sk)
{
	struct tcp_sock *tp = tcp_sk(sk);

	if (sk->sk_state == TCP_SYN_SENT || sk->sk_state == TCP_SYN_RECV)
		TCP_INC_STATS_BH(sock_net(sk), TCP_MIB_ATTEMPTFAILS);

	tcp_set_state(sk, TCP_CLOSE);

	/* If it is a meta-sk sending mp_fclose we have to maintain the
	 * rexmit-timer for retransmitting the MP_FCLOSE */
	if (!tp->mpc || !is_meta_sk(sk) || !tp->send_mp_fclose)
		tcp_clear_xmit_timers(sk);

	sk->sk_shutdown = SHUTDOWN_MASK;

	if (!sock_flag(sk, SOCK_DEAD)) {
		/* In case of mptcp, only wake up if it's the meta-sk */
		if ((!tp->mpc && !tp->was_meta_sk) || is_meta_sk(sk))
			sk->sk_state_change(sk);
	} else {
		inet_csk_destroy_sock(sk);
	}
}
EXPORT_SYMBOL_GPL(tcp_done);

extern struct tcp_congestion_ops tcp_reno;

static __initdata unsigned long thash_entries;
static int __init set_thash_entries(char *str)
{
	if (!str)
		return 0;
	thash_entries = simple_strtoul(str, &str, 0);
	return 1;
}
__setup("thash_entries=", set_thash_entries);

void __init tcp_init(void)
{
	struct sk_buff *skb = NULL;
	unsigned long limit;
	int i, max_share, cnt;
	unsigned long jiffy = jiffies;

	BUILD_BUG_ON(sizeof(struct tcp_skb_cb) > sizeof(skb->cb));

	percpu_counter_init(&tcp_sockets_allocated, 0);
	percpu_counter_init(&tcp_orphan_count, 0);
	tcp_hashinfo.bind_bucket_cachep =
		kmem_cache_create("tcp_bind_bucket",
				  sizeof(struct inet_bind_bucket), 0,
				  SLAB_HWCACHE_ALIGN|SLAB_PANIC, NULL);

	/* Size and allocate the main established and bind bucket
	 * hash tables.
	 *
	 * The methodology is similar to that of the buffer cache.
	 */
	tcp_hashinfo.ehash =
		alloc_large_system_hash("TCP established",
					sizeof(struct inet_ehash_bucket),
					thash_entries,
					(totalram_pages >= 128 * 1024) ?
					13 : 15,
					0,
					NULL,
					&tcp_hashinfo.ehash_mask,
					thash_entries ? 0 : 512 * 1024);
	for (i = 0; i <= tcp_hashinfo.ehash_mask; i++) {
		INIT_HLIST_NULLS_HEAD(&tcp_hashinfo.ehash[i].chain, i);
		INIT_HLIST_NULLS_HEAD(&tcp_hashinfo.ehash[i].twchain, i);
	}
	if (inet_ehash_locks_alloc(&tcp_hashinfo))
		panic("TCP: failed to alloc ehash_locks");
	tcp_hashinfo.bhash =
		alloc_large_system_hash("TCP bind",
					sizeof(struct inet_bind_hashbucket),
					tcp_hashinfo.ehash_mask + 1,
					(totalram_pages >= 128 * 1024) ?
					13 : 15,
					0,
					&tcp_hashinfo.bhash_size,
					NULL,
					64 * 1024);
	tcp_hashinfo.bhash_size = 1 << tcp_hashinfo.bhash_size;
	for (i = 0; i < tcp_hashinfo.bhash_size; i++) {
		spin_lock_init(&tcp_hashinfo.bhash[i].lock);
		INIT_HLIST_HEAD(&tcp_hashinfo.bhash[i].chain);
	}


	cnt = tcp_hashinfo.ehash_mask + 1;

	tcp_death_row.sysctl_max_tw_buckets = cnt / 2;
	sysctl_tcp_max_orphans = cnt / 2;
	sysctl_max_syn_backlog = max(128, cnt / 256);

	limit = nr_free_buffer_pages() / 8;
	limit = max(limit, 128UL);
	sysctl_tcp_mem[0] = limit / 4 * 3;
	sysctl_tcp_mem[1] = limit;
	sysctl_tcp_mem[2] = sysctl_tcp_mem[0] * 2;

	/* Set per-socket limits to no more than 1/128 the pressure threshold */
	limit = ((unsigned long)sysctl_tcp_mem[1]) << (PAGE_SHIFT - 7);
	max_share = min(4UL*1024*1024, limit);

	sysctl_tcp_wmem[0] = SK_MEM_QUANTUM;
	sysctl_tcp_wmem[1] = 16*1024;
	sysctl_tcp_wmem[2] = max(64*1024, max_share);

	sysctl_tcp_rmem[0] = SK_MEM_QUANTUM;
	sysctl_tcp_rmem[1] = 87380;
	sysctl_tcp_rmem[2] = max(87380, max_share);

	printk(KERN_INFO "TCP: Hash tables configured "
	       "(established %u bind %u)\n",
	       tcp_hashinfo.ehash_mask + 1, tcp_hashinfo.bhash_size);

	tcp_register_congestion_control(&tcp_reno);

	memset(&tcp_secret_one.secrets[0], 0, sizeof(tcp_secret_one.secrets));
	memset(&tcp_secret_two.secrets[0], 0, sizeof(tcp_secret_two.secrets));
	tcp_secret_one.expires = jiffy; /* past due */
	tcp_secret_two.expires = jiffy; /* past due */
	tcp_secret_generating = &tcp_secret_one;
	tcp_secret_primary = &tcp_secret_one;
	tcp_secret_retiring = &tcp_secret_two;
	tcp_secret_secondary = &tcp_secret_two;
}

static int tcp_is_local(struct net *net, __be32 addr) {
	struct rtable *rt;
	struct flowi4 fl4 = { .daddr = addr };
	rt = ip_route_output_key(net, &fl4);
	if (IS_ERR_OR_NULL(rt))
		return 0;
	return rt->dst.dev && (rt->dst.dev->flags & IFF_LOOPBACK);
}

#if defined(CONFIG_IPV6) || defined(CONFIG_IPV6_MODULE)
static int tcp_is_local6(struct net *net, struct in6_addr *addr) {
	struct rt6_info *rt6 = rt6_lookup(net, addr, addr, 0, 0);
	return rt6 && rt6->rt6i_dev && (rt6->rt6i_dev->flags & IFF_LOOPBACK);
}
#endif

/*
 * tcp_nuke_addr - destroy all sockets on the given local address
 * if local address is the unspecified address (0.0.0.0 or ::), destroy all
 * sockets with local addresses that are not configured.
 */
int tcp_nuke_addr(struct net *net, struct sockaddr *addr)
{
	int family = addr->sa_family;
	unsigned int bucket;

	struct in_addr *in = NULL;
#if defined(CONFIG_IPV6) || defined(CONFIG_IPV6_MODULE)
	struct in6_addr *in6 = NULL;
#endif
	if (family == AF_INET) {
		in = &((struct sockaddr_in *)addr)->sin_addr;
#if defined(CONFIG_IPV6) || defined(CONFIG_IPV6_MODULE)
	} else if (family == AF_INET6) {
		in6 = &((struct sockaddr_in6 *)addr)->sin6_addr;
#endif
	} else {
		return -EAFNOSUPPORT;
	}

	for (bucket = 0; bucket < tcp_hashinfo.ehash_mask; bucket++) {
		struct hlist_nulls_node *node;
		struct sock *sk;
		spinlock_t *lock = inet_ehash_lockp(&tcp_hashinfo, bucket);

restart:
		spin_lock_bh(lock);
		sk_nulls_for_each(sk, node, &tcp_hashinfo.ehash[bucket].chain) {
			struct inet_sock *inet = inet_sk(sk);

			if (sysctl_ip_dynaddr && sk->sk_state == TCP_SYN_SENT)
				continue;
			if (sock_flag(sk, SOCK_DEAD))
				continue;

			if (family == AF_INET) {
				__be32 s4 = inet->inet_rcv_saddr;
				if (s4 == LOOPBACK4_IPV6)
					continue;

				if (in->s_addr != s4 &&
				    !(in->s_addr == INADDR_ANY &&
				      !tcp_is_local(net, s4)))
					continue;
			}

#if defined(CONFIG_IPV6) || defined(CONFIG_IPV6_MODULE)
			if (family == AF_INET6) {
				struct in6_addr *s6;
				if (!inet->pinet6)
					continue;

				s6 = &inet->pinet6->rcv_saddr;
				if (ipv6_addr_type(s6) == IPV6_ADDR_MAPPED)
					continue;

				if (!ipv6_addr_equal(in6, s6) &&
				    !(ipv6_addr_equal(in6, &in6addr_any) &&
				      !tcp_is_local6(net, s6)))
				continue;
			}
#endif

			sock_hold(sk);
			spin_unlock_bh(lock);

			local_bh_disable();
			bh_lock_sock(sk);
			sk->sk_err = ETIMEDOUT;
			sk->sk_error_report(sk);

			tcp_done(sk);
			bh_unlock_sock(sk);
			local_bh_enable();
			sock_put(sk);

			goto restart;
		}
		spin_unlock_bh(lock);
	}

	return 0;
}<|MERGE_RESOLUTION|>--- conflicted
+++ resolved
@@ -1568,15 +1568,11 @@
 
 	/* Clean up data we have read: This will do ACK frames. */
 	if (copied > 0) {
-<<<<<<< HEAD
-		tcp_cleanup_rbuf(sk, copied);
-		uid_stat_tcp_rcv(current_uid(), copied);
-=======
 		if (tp->mpc)
 			mptcp_cleanup_rbuf(sk, copied);
 		else
 			tcp_cleanup_rbuf(sk, copied);
->>>>>>> 27b2ba31
+		uid_stat_tcp_rcv(current_uid(), copied);
 	}
 
 	return copied;
