--- conflicted
+++ resolved
@@ -252,12 +252,7 @@
 
 config X86_X2APIC
 	bool "Support x2apic"
-<<<<<<< HEAD
-	depends on X86_LOCAL_APIC && X86_64
-	select INTR_REMAP
-=======
 	depends on X86_LOCAL_APIC && X86_64 && INTR_REMAP
->>>>>>> 93cfb3c9
 	---help---
 	  This enables x2apic support on CPUs that have this feature.
 
